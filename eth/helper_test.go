--- conflicted
+++ resolved
@@ -66,11 +66,7 @@
 		panic(err)
 	}
 
-<<<<<<< HEAD
-	pm, err := NewProtocolManager(gspec.Config, mode, DefaultConfig.NetworkId, 1000, evmux, &testTxPool{added: newtx}, engine, blockchain, db, false)
-=======
-	pm, err := NewProtocolManager(gspec.Config, mode, DefaultConfig.NetworkId, evmux, &testTxPool{added: newtx}, engine, blockchain, db)
->>>>>>> 6c6c7b2a
+	pm, err := NewProtocolManager(gspec.Config, mode, DefaultConfig.NetworkId, evmux, &testTxPool{added: newtx}, engine, blockchain, db, false)
 	if err != nil {
 		return nil, err
 	}
