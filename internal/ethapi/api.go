// Copyright 2015 The go-ethereum Authors
// This file is part of the go-ethereum library.
//
// The go-ethereum library is free software: you can redistribute it and/or modify
// it under the terms of the GNU Lesser General Public License as published by
// the Free Software Foundation, either version 3 of the License, or
// (at your option) any later version.
//
// The go-ethereum library is distributed in the hope that it will be useful,
// but WITHOUT ANY WARRANTY; without even the implied warranty of
// MERCHANTABILITY or FITNESS FOR A PARTICULAR PURPOSE. See the
// GNU Lesser General Public License for more details.
//
// You should have received a copy of the GNU Lesser General Public License
// along with the go-ethereum library. If not, see <http://www.gnu.org/licenses/>.

package ethapi

import (
	"bytes"
	"context"
	"errors"
	"fmt"
	"math/big"
	"strings"
	"time"

	"encoding/hex"
	"encoding/json"
	"net/http"

	"github.com/davecgh/go-spew/spew"
	"sync"

	"github.com/ethereum/go-ethereum/accounts"
	"github.com/ethereum/go-ethereum/accounts/keystore"
	"github.com/ethereum/go-ethereum/common"
	"github.com/ethereum/go-ethereum/common/hexutil"
	"github.com/ethereum/go-ethereum/common/math"
	"github.com/ethereum/go-ethereum/consensus/ethash"
	"github.com/ethereum/go-ethereum/core"
	"github.com/ethereum/go-ethereum/core/rawdb"
	"github.com/ethereum/go-ethereum/core/types"
	"github.com/ethereum/go-ethereum/core/vm"
	"github.com/ethereum/go-ethereum/crypto"
	"github.com/ethereum/go-ethereum/log"
	"github.com/ethereum/go-ethereum/p2p"
	"github.com/ethereum/go-ethereum/params"
	"github.com/ethereum/go-ethereum/private"
	"github.com/ethereum/go-ethereum/rlp"
	"github.com/ethereum/go-ethereum/rpc"
	"github.com/syndtr/goleveldb/leveldb"
	"github.com/syndtr/goleveldb/leveldb/util"
)

const (
	defaultGasPrice = 50 * params.Shannon
)

// PublicEthereumAPI provides an API to access Ethereum related information.
// It offers only methods that operate on public data that is freely available to anyone.
type PublicEthereumAPI struct {
	b Backend
}

// NewPublicEthereumAPI creates a new Ethereum protocol API.
func NewPublicEthereumAPI(b Backend) *PublicEthereumAPI {
	return &PublicEthereumAPI{b}
}

// GasPrice returns a suggestion for a gas price.
func (s *PublicEthereumAPI) GasPrice(ctx context.Context) (*hexutil.Big, error) {
	price, err := s.b.SuggestPrice(ctx)
	return (*hexutil.Big)(price), err
}

// ProtocolVersion returns the current Ethereum protocol version this node supports
func (s *PublicEthereumAPI) ProtocolVersion() hexutil.Uint {
	return hexutil.Uint(s.b.ProtocolVersion())
}

// Syncing returns false in case the node is currently not syncing with the network. It can be up to date or has not
// yet received the latest block headers from its pears. In case it is synchronizing:
// - startingBlock: block number this node started to synchronise from
// - currentBlock:  block number this node is currently importing
// - highestBlock:  block number of the highest block header this node has received from peers
// - pulledStates:  number of state entries processed until now
// - knownStates:   number of known state entries that still need to be pulled
func (s *PublicEthereumAPI) Syncing() (interface{}, error) {
	progress := s.b.Downloader().Progress()

	// Return not syncing if the synchronisation already completed
	if progress.CurrentBlock >= progress.HighestBlock {
		return false, nil
	}
	// Otherwise gather the block sync stats
	return map[string]interface{}{
		"startingBlock": hexutil.Uint64(progress.StartingBlock),
		"currentBlock":  hexutil.Uint64(progress.CurrentBlock),
		"highestBlock":  hexutil.Uint64(progress.HighestBlock),
		"pulledStates":  hexutil.Uint64(progress.PulledStates),
		"knownStates":   hexutil.Uint64(progress.KnownStates),
	}, nil
}

// PublicTxPoolAPI offers and API for the transaction pool. It only operates on data that is non confidential.
type PublicTxPoolAPI struct {
	b Backend
}

// NewPublicTxPoolAPI creates a new tx pool service that gives information about the transaction pool.
func NewPublicTxPoolAPI(b Backend) *PublicTxPoolAPI {
	return &PublicTxPoolAPI{b}
}

// Content returns the transactions contained within the transaction pool.
func (s *PublicTxPoolAPI) Content() map[string]map[string]map[string]*RPCTransaction {
	content := map[string]map[string]map[string]*RPCTransaction{
		"pending": make(map[string]map[string]*RPCTransaction),
		"queued":  make(map[string]map[string]*RPCTransaction),
	}
	pending, queue := s.b.TxPoolContent()

	// Flatten the pending transactions
	for account, txs := range pending {
		dump := make(map[string]*RPCTransaction)
		for _, tx := range txs {
			dump[fmt.Sprintf("%d", tx.Nonce())] = newRPCPendingTransaction(tx)
		}
		content["pending"][account.Hex()] = dump
	}
	// Flatten the queued transactions
	for account, txs := range queue {
		dump := make(map[string]*RPCTransaction)
		for _, tx := range txs {
			dump[fmt.Sprintf("%d", tx.Nonce())] = newRPCPendingTransaction(tx)
		}
		content["queued"][account.Hex()] = dump
	}
	return content
}

// Status returns the number of pending and queued transaction in the pool.
func (s *PublicTxPoolAPI) Status() map[string]hexutil.Uint {
	pending, queue := s.b.Stats()
	return map[string]hexutil.Uint{
		"pending": hexutil.Uint(pending),
		"queued":  hexutil.Uint(queue),
	}
}

// Inspect retrieves the content of the transaction pool and flattens it into an
// easily inspectable list.
func (s *PublicTxPoolAPI) Inspect() map[string]map[string]map[string]string {
	content := map[string]map[string]map[string]string{
		"pending": make(map[string]map[string]string),
		"queued":  make(map[string]map[string]string),
	}
	pending, queue := s.b.TxPoolContent()

	// Define a formatter to flatten a transaction into a string
	var format = func(tx *types.Transaction) string {
		if to := tx.To(); to != nil {
			return fmt.Sprintf("%s: %v wei + %v gas × %v wei", tx.To().Hex(), tx.Value(), tx.Gas(), tx.GasPrice())
		}
		return fmt.Sprintf("contract creation: %v wei + %v gas × %v wei", tx.Value(), tx.Gas(), tx.GasPrice())
	}
	// Flatten the pending transactions
	for account, txs := range pending {
		dump := make(map[string]string)
		for _, tx := range txs {
			dump[fmt.Sprintf("%d", tx.Nonce())] = format(tx)
		}
		content["pending"][account.Hex()] = dump
	}
	// Flatten the queued transactions
	for account, txs := range queue {
		dump := make(map[string]string)
		for _, tx := range txs {
			dump[fmt.Sprintf("%d", tx.Nonce())] = format(tx)
		}
		content["queued"][account.Hex()] = dump
	}
	return content
}

// PublicAccountAPI provides an API to access accounts managed by this node.
// It offers only methods that can retrieve accounts.
type PublicAccountAPI struct {
	am *accounts.Manager
}

// NewPublicAccountAPI creates a new PublicAccountAPI.
func NewPublicAccountAPI(am *accounts.Manager) *PublicAccountAPI {
	return &PublicAccountAPI{am: am}
}

// Accounts returns the collection of accounts this node manages
func (s *PublicAccountAPI) Accounts() []common.Address {
	addresses := make([]common.Address, 0) // return [] instead of nil if empty
	for _, wallet := range s.am.Wallets() {
		for _, account := range wallet.Accounts() {
			addresses = append(addresses, account.Address)
		}
	}
	return addresses
}

// PrivateAccountAPI provides an API to access accounts managed by this node.
// It offers methods to create, (un)lock en list accounts. Some methods accept
// passwords and are therefore considered private by default.
type PrivateAccountAPI struct {
	am        *accounts.Manager
	nonceLock *AddrLocker
	b         Backend
}

// NewPrivateAccountAPI create a new PrivateAccountAPI.
func NewPrivateAccountAPI(b Backend, nonceLock *AddrLocker) *PrivateAccountAPI {
	return &PrivateAccountAPI{
		am:        b.AccountManager(),
		nonceLock: nonceLock,
		b:         b,
	}
}

// ListAccounts will return a list of addresses for accounts this node manages.
func (s *PrivateAccountAPI) ListAccounts() []common.Address {
	addresses := make([]common.Address, 0) // return [] instead of nil if empty
	for _, wallet := range s.am.Wallets() {
		for _, account := range wallet.Accounts() {
			addresses = append(addresses, account.Address)
		}
	}
	return addresses
}

// rawWallet is a JSON representation of an accounts.Wallet interface, with its
// data contents extracted into plain fields.
type rawWallet struct {
	URL      string             `json:"url"`
	Status   string             `json:"status"`
	Failure  string             `json:"failure,omitempty"`
	Accounts []accounts.Account `json:"accounts,omitempty"`
}

// ListWallets will return a list of wallets this node manages.
func (s *PrivateAccountAPI) ListWallets() []rawWallet {
	wallets := make([]rawWallet, 0) // return [] instead of nil if empty
	for _, wallet := range s.am.Wallets() {
		status, failure := wallet.Status()

		raw := rawWallet{
			URL:      wallet.URL().String(),
			Status:   status,
			Accounts: wallet.Accounts(),
		}
		if failure != nil {
			raw.Failure = failure.Error()
		}
		wallets = append(wallets, raw)
	}
	return wallets
}

// OpenWallet initiates a hardware wallet opening procedure, establishing a USB
// connection and attempting to authenticate via the provided passphrase. Note,
// the method may return an extra challenge requiring a second open (e.g. the
// Trezor PIN matrix challenge).
func (s *PrivateAccountAPI) OpenWallet(url string, passphrase *string) error {
	wallet, err := s.am.Wallet(url)
	if err != nil {
		return err
	}
	pass := ""
	if passphrase != nil {
		pass = *passphrase
	}
	return wallet.Open(pass)
}

// DeriveAccount requests a HD wallet to derive a new account, optionally pinning
// it for later reuse.
func (s *PrivateAccountAPI) DeriveAccount(url string, path string, pin *bool) (accounts.Account, error) {
	wallet, err := s.am.Wallet(url)
	if err != nil {
		return accounts.Account{}, err
	}
	derivPath, err := accounts.ParseDerivationPath(path)
	if err != nil {
		return accounts.Account{}, err
	}
	if pin == nil {
		pin = new(bool)
	}
	return wallet.Derive(derivPath, *pin)
}

// NewAccount will create a new account and returns the address for the new account.
func (s *PrivateAccountAPI) NewAccount(password string) (common.Address, error) {
	acc, err := fetchKeystore(s.am).NewAccount(password)
	if err == nil {
		return acc.Address, nil
	}
	return common.Address{}, err
}

// fetchKeystore retrives the encrypted keystore from the account manager.
func fetchKeystore(am *accounts.Manager) *keystore.KeyStore {
	return am.Backends(keystore.KeyStoreType)[0].(*keystore.KeyStore)
}

// ImportRawKey stores the given hex encoded ECDSA key into the key directory,
// encrypting it with the passphrase.
func (s *PrivateAccountAPI) ImportRawKey(privkey string, password string) (common.Address, error) {
	key, err := crypto.HexToECDSA(privkey)
	if err != nil {
		return common.Address{}, err
	}
	acc, err := fetchKeystore(s.am).ImportECDSA(key, password)
	return acc.Address, err
}

// UnlockAccount will unlock the account associated with the given address with
// the given password for duration seconds. If duration is nil it will use a
// default of 300 seconds. It returns an indication if the account was unlocked.
func (s *PrivateAccountAPI) UnlockAccount(addr common.Address, password string, duration *uint64) (bool, error) {
	const max = uint64(time.Duration(math.MaxInt64) / time.Second)
	var d time.Duration
	if duration == nil {
		d = 300 * time.Second
	} else if *duration > max {
		return false, errors.New("unlock duration too large")
	} else {
		d = time.Duration(*duration) * time.Second
	}
	err := fetchKeystore(s.am).TimedUnlock(accounts.Account{Address: addr}, password, d)
	return err == nil, err
}

// LockAccount will lock the account associated with the given address when it's unlocked.
func (s *PrivateAccountAPI) LockAccount(addr common.Address) bool {
	return fetchKeystore(s.am).Lock(addr) == nil
}

// signTransactions sets defaults and signs the given transaction
// NOTE: the caller needs to ensure that the nonceLock is held, if applicable,
// and release it after the transaction has been submitted to the tx pool
func (s *PrivateAccountAPI) signTransaction(ctx context.Context, args SendTxArgs, passwd string) (*types.Transaction, error) {
	// Look up the wallet containing the requested signer
	account := accounts.Account{Address: args.From}
	wallet, err := s.am.Find(account)
	if err != nil {
		return nil, err
	}
	// Set some sanity defaults and terminate on failure
	if err := args.setDefaults(ctx, s.b); err != nil {
		return nil, err
	}
	// Assemble the transaction and sign with the wallet
	tx := args.toTransaction()

	var chainID *big.Int
	if config := s.b.ChainConfig(); config.IsEIP155(s.b.CurrentBlock().Number()) {
		chainID = config.ChainID
	}
	return wallet.SignTxWithPassphrase(account, passwd, tx, chainID)
}

// SendTransaction will create a transaction from the given arguments and
// tries to sign it with the key associated with args.To. If the given passwd isn't
// able to decrypt the key it fails.
func (s *PrivateAccountAPI) SendTransaction(ctx context.Context, args SendTxArgs, passwd string) (common.Hash, error) {
	// Look up the wallet containing the requested signer
	account := accounts.Account{Address: args.From}

	wallet, err := s.am.Find(account)
	if err != nil {
		return common.Hash{}, err
	}

	if args.Nonce == nil {
		// Hold the addresse's mutex around signing to prevent concurrent assignment of
		// the same nonce to multiple accounts.
		s.nonceLock.LockAddr(args.From)
		defer s.nonceLock.UnlockAddr(args.From)
	}

	isPrivate := args.PrivateFor != nil

	if isPrivate {
		// Resolve the PrivateFrom - if its a org which is linked multiple constellation keys,
		// this will fetch the linked constellation ids
		privateFor := resolvePrivateFor(args.PrivateFor)
		data := []byte(*args.Data)
<<<<<<< HEAD
		if len(data) > 0 {
			log.Info("sending private tx", "data", fmt.Sprintf("%x", data), "privatefrom", args.PrivateFrom, "privatefor", args.PrivateFor)
			data, err := private.P.Send(data, args.PrivateFrom, args.PrivateFor)
			log.Info("sent private tx", "data", fmt.Sprintf("%x", data), "privatefrom", args.PrivateFrom, "privatefor", args.PrivateFor)
			if err != nil {
				return common.Hash{}, err
			}
=======
		log.Info("sending private tx", "data", fmt.Sprintf("%x", data), "privatefrom", args.PrivateFrom, "privatefor", privateFor)
		data, err := private.P.Send(data, args.PrivateFrom, privateFor)
		log.Info("sent private tx", "data", fmt.Sprintf("%x", data), "privatefrom", args.PrivateFrom, "privatefor", privateFor)
		if err != nil {
			return common.Hash{}, err
>>>>>>> 4d31d85f
		}
		// zekun: HACK
		d := hexutil.Bytes(data)
		args.Data = &d
	}

	// Set some sanity defaults and terminate on failure
	if err := args.setDefaults(ctx, s.b); err != nil {
		return common.Hash{}, err
	}
	// Assemble the transaction and sign with the wallet
	tx := args.toTransaction()

	var chainID *big.Int
	if config := s.b.ChainConfig(); config.IsEIP155(s.b.CurrentBlock().Number()) && !isPrivate {
		chainID = config.ChainID
	}
	signed, err := wallet.SignTxWithPassphrase(account, passwd, tx, chainID)
	if err != nil {
		return common.Hash{}, err
	}
	log.Info("Calling submitTransaction 1")
	return submitTransaction(ctx, s.b, signed, isPrivate)
}

// SignTransaction will create a transaction from the given arguments and
// tries to sign it with the key associated with args.To. If the given passwd isn't
// able to decrypt the key it fails. The transaction is returned in RLP-form, not broadcast
// to other nodes
func (s *PrivateAccountAPI) SignTransaction(ctx context.Context, args SendTxArgs, passwd string) (*SignTransactionResult, error) {
	// No need to obtain the noncelock mutex, since we won't be sending this
	// tx into the transaction pool, but right back to the user
	if args.Gas == nil {
		return nil, fmt.Errorf("gas not specified")
	}
	if args.GasPrice == nil {
		return nil, fmt.Errorf("gasPrice not specified")
	}
	if args.Nonce == nil {
		return nil, fmt.Errorf("nonce not specified")
	}
	signed, err := s.signTransaction(ctx, args, passwd)
	if err != nil {
		return nil, err
	}
	data, err := rlp.EncodeToBytes(signed)
	if err != nil {
		return nil, err
	}
	return &SignTransactionResult{data, signed}, nil
}

// signHash is a helper function that calculates a hash for the given message that can be
// safely used to calculate a signature from.
//
// The hash is calulcated as
//   keccak256("\x19Ethereum Signed Message:\n"${message length}${message}).
//
// This gives context to the signed message and prevents signing of transactions.
func signHash(data []byte) []byte {
	msg := fmt.Sprintf("\x19Ethereum Signed Message:\n%d%s", len(data), data)
	return crypto.Keccak256([]byte(msg))
}

// Sign calculates an Ethereum ECDSA signature for:
// keccack256("\x19Ethereum Signed Message:\n" + len(message) + message))
//
// Note, the produced signature conforms to the secp256k1 curve R, S and V values,
// where the V value will be 27 or 28 for legacy reasons.
//
// The key used to calculate the signature is decrypted with the given password.
//
// https://github.com/ethereum/go-ethereum/wiki/Management-APIs#personal_sign
func (s *PrivateAccountAPI) Sign(ctx context.Context, data hexutil.Bytes, addr common.Address, passwd string) (hexutil.Bytes, error) {
	// Look up the wallet containing the requested signer
	account := accounts.Account{Address: addr}

	wallet, err := s.b.AccountManager().Find(account)
	if err != nil {
		return nil, err
	}
	// Assemble sign the data with the wallet
	signature, err := wallet.SignHashWithPassphrase(account, passwd, signHash(data))
	if err != nil {
		return nil, err
	}
	signature[64] += 27 // Transform V from 0/1 to 27/28 according to the yellow paper
	return signature, nil
}

// EcRecover returns the address for the account that was used to create the signature.
// Note, this function is compatible with eth_sign and personal_sign. As such it recovers
// the address of:
// hash = keccak256("\x19Ethereum Signed Message:\n"${message length}${message})
// addr = ecrecover(hash, signature)
//
// Note, the signature must conform to the secp256k1 curve R, S and V values, where
// the V value must be be 27 or 28 for legacy reasons.
//
// https://github.com/ethereum/go-ethereum/wiki/Management-APIs#personal_ecRecover
func (s *PrivateAccountAPI) EcRecover(ctx context.Context, data, sig hexutil.Bytes) (common.Address, error) {
	if len(sig) != 65 {
		return common.Address{}, fmt.Errorf("signature must be 65 bytes long")
	}
	if sig[64] != 27 && sig[64] != 28 {
		return common.Address{}, fmt.Errorf("invalid Ethereum signature (V is not 27 or 28)")
	}
	sig[64] -= 27 // Transform yellow paper V from 27/28 to 0/1

	rpk, err := crypto.SigToPub(signHash(data), sig)
	if err != nil {
		return common.Address{}, err
	}
	return crypto.PubkeyToAddress(*rpk), nil
}

// SignAndSendTransaction was renamed to SendTransaction. This method is deprecated
// and will be removed in the future. It primary goal is to give clients time to update.
func (s *PrivateAccountAPI) SignAndSendTransaction(ctx context.Context, args SendTxArgs, passwd string) (common.Hash, error) {
	return s.SendTransaction(ctx, args, passwd)
}

// PublicBlockChainAPI provides an API to access the Ethereum blockchain.
// It offers only methods that operate on public data that is freely available to anyone.
type PublicBlockChainAPI struct {
	b Backend
}

// NewPublicBlockChainAPI creates a new Ethereum blockchain API.
func NewPublicBlockChainAPI(b Backend) *PublicBlockChainAPI {
	return &PublicBlockChainAPI{b}
}

// BlockNumber returns the block number of the chain head.
func (s *PublicBlockChainAPI) BlockNumber() hexutil.Uint64 {
	header, _ := s.b.HeaderByNumber(context.Background(), rpc.LatestBlockNumber) // latest header should always be available
	return hexutil.Uint64(header.Number.Uint64())
}

// GetBalance returns the amount of wei for the given address in the state of the
// given block number. The rpc.LatestBlockNumber and rpc.PendingBlockNumber meta
// block numbers are also allowed.
func (s *PublicBlockChainAPI) GetBalance(ctx context.Context, address common.Address, blockNr rpc.BlockNumber) (*hexutil.Big, error) {
	state, _, err := s.b.StateAndHeaderByNumber(ctx, blockNr)
	if state == nil || err != nil {
		return nil, err
	}
	return (*hexutil.Big)(state.GetBalance(address)), nil
}

// GetBlockByNumber returns the requested block. When blockNr is -1 the chain head is returned. When fullTx is true all
// transactions in the block are returned in full detail, otherwise only the transaction hash is returned.
func (s *PublicBlockChainAPI) GetBlockByNumber(ctx context.Context, blockNr rpc.BlockNumber, fullTx bool) (map[string]interface{}, error) {
	block, err := s.b.BlockByNumber(ctx, blockNr)
	if block != nil {
		response, err := s.rpcOutputBlock(block, true, fullTx)
		if err == nil && blockNr == rpc.PendingBlockNumber {
			// Pending blocks need to nil out a few fields
			for _, field := range []string{"hash", "nonce", "miner"} {
				response[field] = nil
			}
		}
		return response, err
	}
	return nil, err
}

// GetBlockByHash returns the requested block. When fullTx is true all transactions in the block are returned in full
// detail, otherwise only the transaction hash is returned.
func (s *PublicBlockChainAPI) GetBlockByHash(ctx context.Context, blockHash common.Hash, fullTx bool) (map[string]interface{}, error) {
	block, err := s.b.GetBlock(ctx, blockHash)
	if block != nil {
		return s.rpcOutputBlock(block, true, fullTx)
	}
	return nil, err
}

// GetUncleByBlockNumberAndIndex returns the uncle block for the given block hash and index. When fullTx is true
// all transactions in the block are returned in full detail, otherwise only the transaction hash is returned.
func (s *PublicBlockChainAPI) GetUncleByBlockNumberAndIndex(ctx context.Context, blockNr rpc.BlockNumber, index hexutil.Uint) (map[string]interface{}, error) {
	block, err := s.b.BlockByNumber(ctx, blockNr)
	if block != nil {
		uncles := block.Uncles()
		if index >= hexutil.Uint(len(uncles)) {
			log.Debug("Requested uncle not found", "number", blockNr, "hash", block.Hash(), "index", index)
			return nil, nil
		}
		block = types.NewBlockWithHeader(uncles[index])
		return s.rpcOutputBlock(block, false, false)
	}
	return nil, err
}

// GetUncleByBlockHashAndIndex returns the uncle block for the given block hash and index. When fullTx is true
// all transactions in the block are returned in full detail, otherwise only the transaction hash is returned.
func (s *PublicBlockChainAPI) GetUncleByBlockHashAndIndex(ctx context.Context, blockHash common.Hash, index hexutil.Uint) (map[string]interface{}, error) {
	block, err := s.b.GetBlock(ctx, blockHash)
	if block != nil {
		uncles := block.Uncles()
		if index >= hexutil.Uint(len(uncles)) {
			log.Debug("Requested uncle not found", "number", block.Number(), "hash", blockHash, "index", index)
			return nil, nil
		}
		block = types.NewBlockWithHeader(uncles[index])
		return s.rpcOutputBlock(block, false, false)
	}
	return nil, err
}

// GetUncleCountByBlockNumber returns number of uncles in the block for the given block number
func (s *PublicBlockChainAPI) GetUncleCountByBlockNumber(ctx context.Context, blockNr rpc.BlockNumber) *hexutil.Uint {
	if block, _ := s.b.BlockByNumber(ctx, blockNr); block != nil {
		n := hexutil.Uint(len(block.Uncles()))
		return &n
	}
	return nil
}

// GetUncleCountByBlockHash returns number of uncles in the block for the given block hash
func (s *PublicBlockChainAPI) GetUncleCountByBlockHash(ctx context.Context, blockHash common.Hash) *hexutil.Uint {
	if block, _ := s.b.GetBlock(ctx, blockHash); block != nil {
		n := hexutil.Uint(len(block.Uncles()))
		return &n
	}
	return nil
}

// GetCode returns the code stored at the given address in the state for the given block number.
func (s *PublicBlockChainAPI) GetCode(ctx context.Context, address common.Address, blockNr rpc.BlockNumber) (hexutil.Bytes, error) {
	state, _, err := s.b.StateAndHeaderByNumber(ctx, blockNr)
	if state == nil || err != nil {
		return nil, err
	}
	code := state.GetCode(address)
	return code, nil
}

// GetStorageAt returns the storage from the state at the given address, key and
// block number. The rpc.LatestBlockNumber and rpc.PendingBlockNumber meta block
// numbers are also allowed.
func (s *PublicBlockChainAPI) GetStorageAt(ctx context.Context, address common.Address, key string, blockNr rpc.BlockNumber) (hexutil.Bytes, error) {
	state, _, err := s.b.StateAndHeaderByNumber(ctx, blockNr)
	if state == nil || err != nil {
		return nil, err
	}
	res := state.GetState(address, common.HexToHash(key))
	return res[:], nil
}

// CallArgs represents the arguments for a call.
type CallArgs struct {
	From     common.Address  `json:"from"`
	To       *common.Address `json:"to"`
	Gas      hexutil.Uint64  `json:"gas"`
	GasPrice hexutil.Big     `json:"gasPrice"`
	Value    hexutil.Big     `json:"value"`
	Data     hexutil.Bytes   `json:"data"`
}

func (s *PublicBlockChainAPI) doCall(ctx context.Context, args CallArgs, blockNr rpc.BlockNumber, vmCfg vm.Config, timeout time.Duration) ([]byte, uint64, bool, error) {
	defer func(start time.Time) { log.Debug("Executing EVM call finished", "runtime", time.Since(start)) }(time.Now())

	state, header, err := s.b.StateAndHeaderByNumber(ctx, blockNr)
	if state == nil || err != nil {
		return nil, 0, false, err
	}
	// Set sender address or use a default if none specified
	addr := args.From
	if addr == (common.Address{}) {
		if wallets := s.b.AccountManager().Wallets(); len(wallets) > 0 {
			if accounts := wallets[0].Accounts(); len(accounts) > 0 {
				addr = accounts[0].Address
			}
		}
	}
	// Set default gas & gas price if none were set
	gas, gasPrice := uint64(args.Gas), args.GasPrice.ToInt()
	if gas == 0 {
		gas = math.MaxUint64 / 2
	}

	if gasPrice.Sign() == 0 && !s.b.ChainConfig().IsQuorum {
		gasPrice = new(big.Int).SetUint64(defaultGasPrice)
	}

	// Create new call message
	msg := types.NewMessage(addr, args.To, 0, args.Value.ToInt(), gas, gasPrice, args.Data, false)

	// Setup context so it may be cancelled the call has completed
	// or, in case of unmetered gas, setup a context with a timeout.
	var cancel context.CancelFunc
	if timeout > 0 {
		ctx, cancel = context.WithTimeout(ctx, timeout)
	} else {
		ctx, cancel = context.WithCancel(ctx)
	}
	// Make sure the context is cancelled when the call has completed
	// this makes sure resources are cleaned up.
	defer cancel()

	// Get a new instance of the EVM.
	evm, vmError, err := s.b.GetEVM(ctx, msg, state, header, vmCfg)
	if err != nil {
		return nil, 0, false, err
	}
	// Wait for the context to be done and cancel the evm. Even if the
	// EVM has finished, cancelling may be done (repeatedly)
	go func() {
		<-ctx.Done()
		evm.Cancel()
	}()

	// Setup the gas pool (also for unmetered requests)
	// and apply the message.
	gp := new(core.GasPool).AddGas(math.MaxUint64)
	res, gas, failed, err := core.ApplyMessage(evm, msg, gp)
	if err := vmError(); err != nil {
		return nil, 0, false, err
	}
	return res, gas, failed, err
}

// Call executes the given transaction on the state for the given block number.
// It doesn't make and changes in the state/blockchain and is useful to execute and retrieve values.
func (s *PublicBlockChainAPI) Call(ctx context.Context, args CallArgs, blockNr rpc.BlockNumber) (hexutil.Bytes, error) {
	result, _, _, err := s.doCall(ctx, args, blockNr, vm.Config{}, 5*time.Second)
	return (hexutil.Bytes)(result), err
}

// EstimateGas returns an estimate of the amount of gas needed to execute the
// given transaction against the current pending block.
func (s *PublicBlockChainAPI) EstimateGas(ctx context.Context, args CallArgs) (hexutil.Uint64, error) {
	// Binary search the gas requirement, as it may be higher than the amount used
	var (
		lo  uint64 = params.TxGas - 1
		hi  uint64
		cap uint64
	)
	if uint64(args.Gas) >= params.TxGas {
		hi = uint64(args.Gas)
	} else {
		// Retrieve the current pending block to act as the gas ceiling
		block, err := s.b.BlockByNumber(ctx, rpc.PendingBlockNumber)
		if err != nil {
			return 0, err
		}
		hi = block.GasLimit()
	}
	cap = hi

	// Create a helper to check if a gas allowance results in an executable transaction
	executable := func(gas uint64) bool {
		args.Gas = hexutil.Uint64(gas)

		_, _, failed, err := s.doCall(ctx, args, rpc.PendingBlockNumber, vm.Config{}, 0)
		if err != nil || failed {
			return false
		}
		return true
	}
	// Execute the binary search and hone in on an executable gas limit
	for lo+1 < hi {
		mid := (hi + lo) / 2
		if !executable(mid) {
			lo = mid
		} else {
			hi = mid
		}
	}
	// Reject the transaction as invalid if it still fails at the highest allowance
	if hi == cap {
		if !executable(hi) {
			return 0, fmt.Errorf("gas required exceeds allowance or always failing transaction")
		}
	}
	return hexutil.Uint64(hi), nil
}

// ExecutionResult groups all structured logs emitted by the EVM
// while replaying a transaction in debug mode as well as transaction
// execution status, the amount of gas used and the return value
type ExecutionResult struct {
	Gas         uint64         `json:"gas"`
	Failed      bool           `json:"failed"`
	ReturnValue string         `json:"returnValue"`
	StructLogs  []StructLogRes `json:"structLogs"`
}

// StructLogRes stores a structured log emitted by the EVM while replaying a
// transaction in debug mode
type StructLogRes struct {
	Pc      uint64             `json:"pc"`
	Op      string             `json:"op"`
	Gas     uint64             `json:"gas"`
	GasCost uint64             `json:"gasCost"`
	Depth   int                `json:"depth"`
	Error   error              `json:"error,omitempty"`
	Stack   *[]string          `json:"stack,omitempty"`
	Memory  *[]string          `json:"memory,omitempty"`
	Storage *map[string]string `json:"storage,omitempty"`
}

// formatLogs formats EVM returned structured logs for json output
func FormatLogs(logs []vm.StructLog) []StructLogRes {
	formatted := make([]StructLogRes, len(logs))
	for index, trace := range logs {
		formatted[index] = StructLogRes{
			Pc:      trace.Pc,
			Op:      trace.Op.String(),
			Gas:     trace.Gas,
			GasCost: trace.GasCost,
			Depth:   trace.Depth,
			Error:   trace.Err,
		}
		if trace.Stack != nil {
			stack := make([]string, len(trace.Stack))
			for i, stackValue := range trace.Stack {
				stack[i] = fmt.Sprintf("%x", math.PaddedBigBytes(stackValue, 32))
			}
			formatted[index].Stack = &stack
		}
		if trace.Memory != nil {
			memory := make([]string, 0, (len(trace.Memory)+31)/32)
			for i := 0; i+32 <= len(trace.Memory); i += 32 {
				memory = append(memory, fmt.Sprintf("%x", trace.Memory[i:i+32]))
			}
			formatted[index].Memory = &memory
		}
		if trace.Storage != nil {
			storage := make(map[string]string)
			for i, storageValue := range trace.Storage {
				storage[fmt.Sprintf("%x", i)] = fmt.Sprintf("%x", storageValue)
			}
			formatted[index].Storage = &storage
		}
	}
	return formatted
}

// RPCMarshalBlock converts the given block to the RPC output which depends on fullTx. If inclTx is true transactions are
// returned. When fullTx is true the returned block contains full transaction details, otherwise it will only contain
// transaction hashes.
func RPCMarshalBlock(b *types.Block, inclTx bool, fullTx bool) (map[string]interface{}, error) {
	head := b.Header() // copies the header once
	fields := map[string]interface{}{
		"number":           (*hexutil.Big)(head.Number),
		"hash":             b.Hash(),
		"parentHash":       head.ParentHash,
		"nonce":            head.Nonce,
		"mixHash":          head.MixDigest,
		"sha3Uncles":       head.UncleHash,
		"logsBloom":        head.Bloom,
		"stateRoot":        head.Root,
		"miner":            head.Coinbase,
		"difficulty":       (*hexutil.Big)(head.Difficulty),
		"extraData":        hexutil.Bytes(head.Extra),
		"size":             hexutil.Uint64(b.Size()),
		"gasLimit":         hexutil.Uint64(head.GasLimit),
		"gasUsed":          hexutil.Uint64(head.GasUsed),
		"timestamp":        (*hexutil.Big)(head.Time),
		"transactionsRoot": head.TxHash,
		"receiptsRoot":     head.ReceiptHash,
	}

	if inclTx {
		formatTx := func(tx *types.Transaction) (interface{}, error) {
			return tx.Hash(), nil
		}
		if fullTx {
			formatTx = func(tx *types.Transaction) (interface{}, error) {
				return newRPCTransactionFromBlockHash(b, tx.Hash()), nil
			}
		}
		txs := b.Transactions()
		transactions := make([]interface{}, len(txs))
		var err error
		for i, tx := range txs {
			if transactions[i], err = formatTx(tx); err != nil {
				return nil, err
			}
		}
		fields["transactions"] = transactions
	}

	uncles := b.Uncles()
	uncleHashes := make([]common.Hash, len(uncles))
	for i, uncle := range uncles {
		uncleHashes[i] = uncle.Hash()
	}
	fields["uncles"] = uncleHashes

	return fields, nil
}

// rpcOutputBlock uses the generalized output filler, then adds the total difficulty field, which requires
// a `PublicBlockchainAPI`.
func (s *PublicBlockChainAPI) rpcOutputBlock(b *types.Block, inclTx bool, fullTx bool) (map[string]interface{}, error) {
	fields, err := RPCMarshalBlock(b, inclTx, fullTx)
	if err != nil {
		return nil, err
	}
	fields["totalDifficulty"] = (*hexutil.Big)(s.b.GetTd(b.Hash()))
	return fields, err
}

// RPCTransaction represents a transaction that will serialize to the RPC representation of a transaction
type RPCTransaction struct {
	BlockHash        common.Hash     `json:"blockHash"`
	BlockNumber      *hexutil.Big    `json:"blockNumber"`
	From             common.Address  `json:"from"`
	Gas              hexutil.Uint64  `json:"gas"`
	GasPrice         *hexutil.Big    `json:"gasPrice"`
	Hash             common.Hash     `json:"hash"`
	Input            hexutil.Bytes   `json:"input"`
	Nonce            hexutil.Uint64  `json:"nonce"`
	To               *common.Address `json:"to"`
	TransactionIndex hexutil.Uint    `json:"transactionIndex"`
	Value            *hexutil.Big    `json:"value"`
	V                *hexutil.Big    `json:"v"`
	R                *hexutil.Big    `json:"r"`
	S                *hexutil.Big    `json:"s"`
}

// newRPCTransaction returns a transaction that will serialize to the RPC
// representation, with the given location metadata set (if available).
func newRPCTransaction(tx *types.Transaction, blockHash common.Hash, blockNumber uint64, index uint64) *RPCTransaction {
	var signer types.Signer = types.HomesteadSigner{}
	// joel: this is one of the two places we used a wrong signer to print txes
	if tx.Protected() && !tx.IsPrivate() {
		signer = types.NewEIP155Signer(tx.ChainId())
	}
	from, _ := types.Sender(signer, tx)
	v, r, s := tx.RawSignatureValues()

	result := &RPCTransaction{
		From:     from,
		Gas:      hexutil.Uint64(tx.Gas()),
		GasPrice: (*hexutil.Big)(tx.GasPrice()),
		Hash:     tx.Hash(),
		Input:    hexutil.Bytes(tx.Data()),
		Nonce:    hexutil.Uint64(tx.Nonce()),
		To:       tx.To(),
		Value:    (*hexutil.Big)(tx.Value()),
		V:        (*hexutil.Big)(v),
		R:        (*hexutil.Big)(r),
		S:        (*hexutil.Big)(s),
	}
	if blockHash != (common.Hash{}) {
		result.BlockHash = blockHash
		result.BlockNumber = (*hexutil.Big)(new(big.Int).SetUint64(blockNumber))
		result.TransactionIndex = hexutil.Uint(index)
	}
	return result
}

// newRPCPendingTransaction returns a pending transaction that will serialize to the RPC representation
func newRPCPendingTransaction(tx *types.Transaction) *RPCTransaction {
	return newRPCTransaction(tx, common.Hash{}, 0, 0)
}

// newRPCTransactionFromBlockIndex returns a transaction that will serialize to the RPC representation.
func newRPCTransactionFromBlockIndex(b *types.Block, index uint64) *RPCTransaction {
	txs := b.Transactions()
	if index >= uint64(len(txs)) {
		return nil
	}
	return newRPCTransaction(txs[index], b.Hash(), b.NumberU64(), index)
}

// newRPCRawTransactionFromBlockIndex returns the bytes of a transaction given a block and a transaction index.
func newRPCRawTransactionFromBlockIndex(b *types.Block, index uint64) hexutil.Bytes {
	txs := b.Transactions()
	if index >= uint64(len(txs)) {
		return nil
	}
	blob, _ := rlp.EncodeToBytes(txs[index])
	return blob
}

// newRPCTransactionFromBlockHash returns a transaction that will serialize to the RPC representation.
func newRPCTransactionFromBlockHash(b *types.Block, hash common.Hash) *RPCTransaction {
	for idx, tx := range b.Transactions() {
		if tx.Hash() == hash {
			return newRPCTransactionFromBlockIndex(b, uint64(idx))
		}
	}
	return nil
}

// PublicTransactionPoolAPI exposes methods for the RPC interface
type PublicTransactionPoolAPI struct {
	b         Backend
	nonceLock *AddrLocker
}

// NewPublicTransactionPoolAPI creates a new RPC service with methods specific for the transaction pool.
func NewPublicTransactionPoolAPI(b Backend, nonceLock *AddrLocker) *PublicTransactionPoolAPI {
	return &PublicTransactionPoolAPI{b, nonceLock}
}

// GetBlockTransactionCountByNumber returns the number of transactions in the block with the given block number.
func (s *PublicTransactionPoolAPI) GetBlockTransactionCountByNumber(ctx context.Context, blockNr rpc.BlockNumber) *hexutil.Uint {
	if block, _ := s.b.BlockByNumber(ctx, blockNr); block != nil {
		n := hexutil.Uint(len(block.Transactions()))
		return &n
	}
	return nil
}

// GetBlockTransactionCountByHash returns the number of transactions in the block with the given hash.
func (s *PublicTransactionPoolAPI) GetBlockTransactionCountByHash(ctx context.Context, blockHash common.Hash) *hexutil.Uint {
	if block, _ := s.b.GetBlock(ctx, blockHash); block != nil {
		n := hexutil.Uint(len(block.Transactions()))
		return &n
	}
	return nil
}

// GetTransactionByBlockNumberAndIndex returns the transaction for the given block number and index.
func (s *PublicTransactionPoolAPI) GetTransactionByBlockNumberAndIndex(ctx context.Context, blockNr rpc.BlockNumber, index hexutil.Uint) *RPCTransaction {
	if block, _ := s.b.BlockByNumber(ctx, blockNr); block != nil {
		return newRPCTransactionFromBlockIndex(block, uint64(index))
	}
	return nil
}

// GetTransactionByBlockHashAndIndex returns the transaction for the given block hash and index.
func (s *PublicTransactionPoolAPI) GetTransactionByBlockHashAndIndex(ctx context.Context, blockHash common.Hash, index hexutil.Uint) *RPCTransaction {
	if block, _ := s.b.GetBlock(ctx, blockHash); block != nil {
		return newRPCTransactionFromBlockIndex(block, uint64(index))
	}
	return nil
}

// GetRawTransactionByBlockNumberAndIndex returns the bytes of the transaction for the given block number and index.
func (s *PublicTransactionPoolAPI) GetRawTransactionByBlockNumberAndIndex(ctx context.Context, blockNr rpc.BlockNumber, index hexutil.Uint) hexutil.Bytes {
	if block, _ := s.b.BlockByNumber(ctx, blockNr); block != nil {
		return newRPCRawTransactionFromBlockIndex(block, uint64(index))
	}
	return nil
}

// GetRawTransactionByBlockHashAndIndex returns the bytes of the transaction for the given block hash and index.
func (s *PublicTransactionPoolAPI) GetRawTransactionByBlockHashAndIndex(ctx context.Context, blockHash common.Hash, index hexutil.Uint) hexutil.Bytes {
	if block, _ := s.b.GetBlock(ctx, blockHash); block != nil {
		return newRPCRawTransactionFromBlockIndex(block, uint64(index))
	}
	return nil
}

// GetTransactionCount returns the number of transactions the given address has sent for the given block number
func (s *PublicTransactionPoolAPI) GetTransactionCount(ctx context.Context, address common.Address, blockNr rpc.BlockNumber) (*hexutil.Uint64, error) {
	state, _, err := s.b.StateAndHeaderByNumber(ctx, blockNr)
	if state == nil || err != nil {
		return nil, err
	}
	nonce := state.GetNonce(address)
	return (*hexutil.Uint64)(&nonce), nil
}

// GetTransactionByHash returns the transaction for the given hash
func (s *PublicTransactionPoolAPI) GetTransactionByHash(ctx context.Context, hash common.Hash) *RPCTransaction {
	// Try to return an already finalized transaction
	if tx, blockHash, blockNumber, index := rawdb.ReadTransaction(s.b.ChainDb(), hash); tx != nil {
		return newRPCTransaction(tx, blockHash, blockNumber, index)
	}
	// No finalized transaction, try to retrieve it from the pool
	if tx := s.b.GetPoolTransaction(hash); tx != nil {
		return newRPCPendingTransaction(tx)
	}
	// Transaction unknown, return as such
	return nil
}

// GetRawTransactionByHash returns the bytes of the transaction for the given hash.
func (s *PublicTransactionPoolAPI) GetRawTransactionByHash(ctx context.Context, hash common.Hash) (hexutil.Bytes, error) {
	var tx *types.Transaction

	// Retrieve a finalized transaction, or a pooled otherwise
	if tx, _, _, _ = rawdb.ReadTransaction(s.b.ChainDb(), hash); tx == nil {
		if tx = s.b.GetPoolTransaction(hash); tx == nil {
			// Transaction not found anywhere, abort
			return nil, nil
		}
	}
	// Serialize to RLP and return
	return rlp.EncodeToBytes(tx)
}

// GetTransactionReceipt returns the transaction receipt for the given transaction hash.
func (s *PublicTransactionPoolAPI) GetTransactionReceipt(ctx context.Context, hash common.Hash) (map[string]interface{}, error) {
	tx, blockHash, blockNumber, index := rawdb.ReadTransaction(s.b.ChainDb(), hash)
	if tx == nil {
		return nil, nil
	}
	receipts, err := s.b.GetReceipts(ctx, blockHash)
	if err != nil {
		return nil, err
	}
	if len(receipts) <= int(index) {
		return nil, nil
	}
	receipt := receipts[index]

	var signer types.Signer = types.HomesteadSigner{}
	if tx.Protected() && !tx.IsPrivate() {
		signer = types.NewEIP155Signer(tx.ChainId())
	}
	from, _ := types.Sender(signer, tx)

	fields := map[string]interface{}{
		"blockHash":         blockHash,
		"blockNumber":       hexutil.Uint64(blockNumber),
		"transactionHash":   hash,
		"transactionIndex":  hexutil.Uint64(index),
		"from":              from,
		"to":                tx.To(),
		"gasUsed":           hexutil.Uint64(receipt.GasUsed),
		"cumulativeGasUsed": hexutil.Uint64(receipt.CumulativeGasUsed),
		"contractAddress":   nil,
		"logs":              receipt.Logs,
		"logsBloom":         receipt.Bloom,
	}

	// Assign receipt status or post state.
	if len(receipt.PostState) > 0 {
		fields["root"] = hexutil.Bytes(receipt.PostState)
	} else {
		fields["status"] = hexutil.Uint(receipt.Status)
	}
	if receipt.Logs == nil {
		fields["logs"] = [][]*types.Log{}
	}
	// If the ContractAddress is 20 0x0 bytes, assume it is not a contract creation
	if receipt.ContractAddress != (common.Address{}) {
		fields["contractAddress"] = receipt.ContractAddress
	}
	return fields, nil
}

// sign is a helper function that signs a transaction with the private key of the given address.
func (s *PublicTransactionPoolAPI) sign(addr common.Address, tx *types.Transaction) (*types.Transaction, error) {
	// Look up the wallet containing the requested signer
	account := accounts.Account{Address: addr}

	wallet, err := s.b.AccountManager().Find(account)
	if err != nil {
		return nil, err
	}
	// Request the wallet to sign the transaction
	var chainID *big.Int
	isQuorum := tx.IsPrivate()
	if config := s.b.ChainConfig(); config.IsEIP155(s.b.CurrentBlock().Number()) && !tx.IsPrivate() {
		chainID = config.ChainID
	}
	return wallet.SignTx(account, tx, chainID, isQuorum)
}

// SendTxArgs represents the arguments to sumbit a new transaction into the transaction pool.
type SendTxArgs struct {
	From     common.Address  `json:"from"`
	To       *common.Address `json:"to"`
	Gas      *hexutil.Uint64 `json:"gas"`
	GasPrice *hexutil.Big    `json:"gasPrice"`
	Value    *hexutil.Big    `json:"value"`
	Nonce    *hexutil.Uint64 `json:"nonce"`
	// We accept "data" and "input" for backwards-compatibility reasons. "input" is the
	// newer name and should be preferred by clients.
	Data  *hexutil.Bytes `json:"data"`
	Input *hexutil.Bytes `json:"input"`

	//Quorum
	PrivateFrom string   `json:"privateFrom"`
	PrivateFor  []string `json:"privateFor"`
	PrivateTxType string `json:"restriction"`
	//End-Quorum
}

// setDefaults is a helper function that fills in default values for unspecified tx fields.
func (args *SendTxArgs) setDefaults(ctx context.Context, b Backend) error {
	if args.Gas == nil {
		args.Gas = new(hexutil.Uint64)
		*(*uint64)(args.Gas) = 90000
	}
	if args.GasPrice == nil {
		price, err := b.SuggestPrice(ctx)
		if err != nil {
			return err
		}
		args.GasPrice = (*hexutil.Big)(price)
	}
	if args.Value == nil {
		args.Value = new(hexutil.Big)
	}
	if args.Nonce == nil {
		nonce, err := b.GetPoolNonce(ctx, args.From)
		if err != nil {
			return err
		}
		args.Nonce = (*hexutil.Uint64)(&nonce)
	}
	//Quorum
	if args.PrivateTxType == "" {
		args.PrivateTxType = "restricted"
	}
	//End-Quorum
	return nil
}

func (args *SendTxArgs) toTransaction() *types.Transaction {
	log.Info("inside toTransaction")
	var input []byte
	if args.Data != nil {
		input = *args.Data
	} else if args.Input != nil {
		input = *args.Input
	}
	if args.To == nil {
		log.Info("Contract creation call")
		return types.NewContractCreation(uint64(*args.Nonce), (*big.Int)(args.Value), uint64(*args.Gas), (*big.Int)(args.GasPrice), input)
	}
	log.Info("New transaction callcreation call")
	return types.NewTransaction(uint64(*args.Nonce), *args.To, (*big.Int)(args.Value), uint64(*args.Gas), (*big.Int)(args.GasPrice), input)
}

// submitTransaction is a helper function that submits tx to txPool and logs a message.
func submitTransaction(ctx context.Context, b Backend, tx *types.Transaction, isPrivate bool) (common.Hash, error) {
	log.Info("inside submitTransaction")
	if isPrivate {
		tx.SetPrivate()
	}

	if err := b.SendTx(ctx, tx); err != nil {
		return common.Hash{}, err
	}
	if tx.To() == nil {
		signer := types.MakeSigner(b.ChainConfig(), b.CurrentBlock().Number())
		from, err := types.Sender(signer, tx)
		if err != nil {
			return common.Hash{}, err
		}
		addr := crypto.CreateAddress(from, tx.Nonce())
		log.Info("Submitted contract creation", "fullhash", tx.Hash().Hex(), "to", addr.Hex())
		log.EmitCheckpoint(log.TxCreated, "tx", tx.Hash().Hex(), "to", addr.Hex())
	} else {
		log.Info("Submitted transaction", "fullhash", tx.Hash().Hex(), "recipient", tx.To())
		log.EmitCheckpoint(log.TxCreated, "tx", tx.Hash().Hex(), "to", tx.To().Hex())
	}
	return tx.Hash(), nil
}

// SendTransaction creates a transaction for the given argument, sign it and submit it to the
// transaction pool.
func (s *PublicTransactionPoolAPI) SendTransaction(ctx context.Context, args SendTxArgs) (common.Hash, error) {

	// Look up the wallet containing the requested signer
	account := accounts.Account{Address: args.From}

	wallet, err := s.b.AccountManager().Find(account)
	if err != nil {
		return common.Hash{}, err
	}

	if args.Nonce == nil {
		// Hold the addresse's mutex around signing to prevent concurrent assignment of
		// the same nonce to multiple accounts.
		s.nonceLock.LockAddr(args.From)
		defer s.nonceLock.UnlockAddr(args.From)
	}

	isPrivate := args.PrivateFor != nil
	var data []byte
	if isPrivate {
		if args.Data != nil {
			data = []byte(*args.Data)
		} else {
			log.Info("args.data is nil")
		}

<<<<<<< HEAD
		if len(data) > 0 {
			//Send private transaction to local Constellation node
			log.Info("sending private tx", "data", fmt.Sprintf("%x", data), "privatefrom", args.PrivateFrom, "privatefor", args.PrivateFor)
			data, err = private.P.Send(data, args.PrivateFrom, args.PrivateFor)
			log.Info("sent private tx", "data", fmt.Sprintf("%x", data), "privatefrom", args.PrivateFrom, "privatefor", args.PrivateFor)
			if err != nil {
				return common.Hash{}, err
			}
=======
		// Resolve the PrivateFrom - if its a org which is linked multiple constellation keys,
		// this will fetch the linked constellation ids
		privateFor := resolvePrivateFor(args.PrivateFor)
		//Send private transaction to local Constellation node
		log.Info("sending private tx", "data", fmt.Sprintf("%x", data), "privatefrom", args.PrivateFrom, "privatefor", privateFor)
		data, err = private.P.Send(data, args.PrivateFrom, privateFor)
		log.Info("sent private tx", "data", fmt.Sprintf("%x", data), "privatefrom", args.PrivateFrom, "privatefor", privateFor)
		if err != nil {
			return common.Hash{}, err
>>>>>>> 4d31d85f
		}
		// zekun: HACK
		d := hexutil.Bytes(data)
		args.Data = &d
	}

	// Set some sanity defaults and terminate on failure
	if err := args.setDefaults(ctx, s.b); err != nil {
		return common.Hash{}, err
	}

	// Assemble the transaction and sign with the wallet
	tx := args.toTransaction()

	var chainID *big.Int
	isQuorum := tx.IsPrivate()
	if config := s.b.ChainConfig(); config.IsEIP155(s.b.CurrentBlock().Number()) && !isPrivate {
		chainID = config.ChainID
	}
	signed, err := wallet.SignTx(account, tx, chainID, isQuorum)
	if err != nil {
		return common.Hash{}, err
	}
	log.Info("Calling submitTransaction 2")
	return submitTransaction(ctx, s.b, signed, isPrivate)
}

// SendRawTransaction will add the signed transaction to the transaction pool.
// The sender is responsible for signing the transaction and using the correct nonce.
func (s *PublicTransactionPoolAPI) SendRawTransaction(ctx context.Context, encodedTx hexutil.Bytes) (common.Hash, error) {
	tx := new(types.Transaction)
	if err := rlp.DecodeBytes(encodedTx, tx); err != nil {
		return common.Hash{}, err
	}
	log.Info("Calling submitTransaction 3")
	return submitTransaction(ctx, s.b, tx, tx.IsPrivate())
}

// Sign calculates an ECDSA signature for:
// keccack256("\x19Ethereum Signed Message:\n" + len(message) + message).
//
// Note, the produced signature conforms to the secp256k1 curve R, S and V values,
// where the V value will be 27 or 28 for legacy reasons.
//
// The account associated with addr must be unlocked.
//
// https://github.com/ethereum/wiki/wiki/JSON-RPC#eth_sign
func (s *PublicTransactionPoolAPI) Sign(addr common.Address, data hexutil.Bytes) (hexutil.Bytes, error) {
	// Look up the wallet containing the requested signer
	account := accounts.Account{Address: addr}

	wallet, err := s.b.AccountManager().Find(account)
	if err != nil {
		return nil, err
	}
	// Sign the requested hash with the wallet
	signature, err := wallet.SignHash(account, signHash(data))
	if err == nil {
		signature[64] += 27 // Transform V from 0/1 to 27/28 according to the yellow paper
	}
	return signature, err
}

// SignTransactionResult represents a RLP encoded signed transaction.
type SignTransactionResult struct {
	Raw hexutil.Bytes      `json:"raw"`
	Tx  *types.Transaction `json:"tx"`
}

// SignTransaction will sign the given transaction with the from account.
// The node needs to have the private key of the account corresponding with
// the given from address and it needs to be unlocked.
func (s *PublicTransactionPoolAPI) SignTransaction(ctx context.Context, args SendTxArgs) (*SignTransactionResult, error) {
	if args.Gas == nil {
		return nil, fmt.Errorf("gas not specified")
	}
	if args.GasPrice == nil {
		return nil, fmt.Errorf("gasPrice not specified")
	}
	if args.Nonce == nil {
		return nil, fmt.Errorf("nonce not specified")
	}
	if err := args.setDefaults(ctx, s.b); err != nil {
		return nil, err
	}
	tx, err := s.sign(args.From, args.toTransaction())
	if err != nil {
		return nil, err
	}
	if args.PrivateFor != nil {
		tx.SetPrivate()
	}
	data, err := rlp.EncodeToBytes(tx)
	if err != nil {
		return nil, err
	}
	return &SignTransactionResult{data, tx}, nil
}

// PendingTransactions returns the transactions that are in the transaction pool
// and have a from address that is one of the accounts this node manages.
func (s *PublicTransactionPoolAPI) PendingTransactions() ([]*RPCTransaction, error) {
	pending, err := s.b.GetPoolTransactions()
	if err != nil {
		return nil, err
	}
	accounts := make(map[common.Address]struct{})
	for _, wallet := range s.b.AccountManager().Wallets() {
		for _, account := range wallet.Accounts() {
			accounts[account.Address] = struct{}{}
		}
	}
	transactions := make([]*RPCTransaction, 0, len(pending))
	for _, tx := range pending {
		var signer types.Signer = types.HomesteadSigner{}
		if tx.Protected() && !tx.IsPrivate() {
			signer = types.NewEIP155Signer(tx.ChainId())
		}
		from, _ := types.Sender(signer, tx)
		if _, exists := accounts[from]; exists {
			transactions = append(transactions, newRPCPendingTransaction(tx))
		}
	}
	return transactions, nil
}

// Resend accepts an existing transaction and a new gas price and limit. It will remove
// the given transaction from the pool and reinsert it with the new gas price and limit.
func (s *PublicTransactionPoolAPI) Resend(ctx context.Context, sendArgs SendTxArgs, gasPrice *hexutil.Big, gasLimit *hexutil.Uint64) (common.Hash, error) {
	if sendArgs.Nonce == nil {
		return common.Hash{}, fmt.Errorf("missing transaction nonce in transaction spec")
	}
	if err := sendArgs.setDefaults(ctx, s.b); err != nil {
		return common.Hash{}, err
	}
	matchTx := sendArgs.toTransaction()
	pending, err := s.b.GetPoolTransactions()
	if err != nil {
		return common.Hash{}, err
	}

	for _, p := range pending {
		var signer types.Signer = types.HomesteadSigner{}
		if p.Protected() && !p.IsPrivate() {
			signer = types.NewEIP155Signer(p.ChainId())
		}
		wantSigHash := signer.Hash(matchTx)

		if pFrom, err := types.Sender(signer, p); err == nil && pFrom == sendArgs.From && signer.Hash(p) == wantSigHash {
			// Match. Re-sign and send the transaction.
			if gasPrice != nil && (*big.Int)(gasPrice).Sign() != 0 {
				sendArgs.GasPrice = gasPrice
			}
			if gasLimit != nil && *gasLimit != 0 {
				sendArgs.Gas = gasLimit
			}
			newTx := sendArgs.toTransaction()
			if len(sendArgs.PrivateFor) > 0 {
				newTx.SetPrivate()
			}

			signedTx, err := s.sign(sendArgs.From, newTx)
			if err != nil {
				return common.Hash{}, err
			}
			if err = s.b.SendTx(ctx, signedTx); err != nil {
				return common.Hash{}, err
			}
			return signedTx.Hash(), nil
		}
	}

	return common.Hash{}, fmt.Errorf("Transaction %#x not found", matchTx.Hash())
}

// PublicDebugAPI is the collection of Ethereum APIs exposed over the public
// debugging endpoint.
type PublicDebugAPI struct {
	b Backend
}

// NewPublicDebugAPI creates a new API definition for the public debug methods
// of the Ethereum service.
func NewPublicDebugAPI(b Backend) *PublicDebugAPI {
	return &PublicDebugAPI{b: b}
}

// GetBlockRlp retrieves the RLP encoded for of a single block.
func (api *PublicDebugAPI) GetBlockRlp(ctx context.Context, number uint64) (string, error) {
	block, _ := api.b.BlockByNumber(ctx, rpc.BlockNumber(number))
	if block == nil {
		return "", fmt.Errorf("block #%d not found", number)
	}
	encoded, err := rlp.EncodeToBytes(block)
	if err != nil {
		return "", err
	}
	return fmt.Sprintf("%x", encoded), nil
}

// PrintBlock retrieves a block and returns its pretty printed form.
func (api *PublicDebugAPI) PrintBlock(ctx context.Context, number uint64) (string, error) {
	block, _ := api.b.BlockByNumber(ctx, rpc.BlockNumber(number))
	if block == nil {
		return "", fmt.Errorf("block #%d not found", number)
	}
	return spew.Sdump(block), nil
}

// SeedHash retrieves the seed hash of a block.
func (api *PublicDebugAPI) SeedHash(ctx context.Context, number uint64) (string, error) {
	block, _ := api.b.BlockByNumber(ctx, rpc.BlockNumber(number))
	if block == nil {
		return "", fmt.Errorf("block #%d not found", number)
	}
	return fmt.Sprintf("0x%x", ethash.SeedHash(number)), nil
}

// PrivateDebugAPI is the collection of Ethereum APIs exposed over the private
// debugging endpoint.
type PrivateDebugAPI struct {
	b Backend
}

// NewPrivateDebugAPI creates a new API definition for the private debug methods
// of the Ethereum service.
func NewPrivateDebugAPI(b Backend) *PrivateDebugAPI {
	return &PrivateDebugAPI{b: b}
}

// ChaindbProperty returns leveldb properties of the chain database.
func (api *PrivateDebugAPI) ChaindbProperty(property string) (string, error) {
	ldb, ok := api.b.ChainDb().(interface {
		LDB() *leveldb.DB
	})
	if !ok {
		return "", fmt.Errorf("chaindbProperty does not work for memory databases")
	}
	if property == "" {
		property = "leveldb.stats"
	} else if !strings.HasPrefix(property, "leveldb.") {
		property = "leveldb." + property
	}
	return ldb.LDB().GetProperty(property)
}

func (api *PrivateDebugAPI) ChaindbCompact() error {
	ldb, ok := api.b.ChainDb().(interface {
		LDB() *leveldb.DB
	})
	if !ok {
		return fmt.Errorf("chaindbCompact does not work for memory databases")
	}
	for b := byte(0); b < 255; b++ {
		log.Info("Compacting chain database", "range", fmt.Sprintf("0x%0.2X-0x%0.2X", b, b+1))
		err := ldb.LDB().CompactRange(util.Range{Start: []byte{b}, Limit: []byte{b + 1}})
		if err != nil {
			log.Error("Database compaction failed", "err", err)
			return err
		}
	}
	return nil
}

// SetHead rewinds the head of the blockchain to a previous block.
func (api *PrivateDebugAPI) SetHead(number hexutil.Uint64) {
	api.b.SetHead(uint64(number))
}

// PublicNetAPI offers network related RPC methods
type PublicNetAPI struct {
	net            *p2p.Server
	networkVersion uint64
}

// NewPublicNetAPI creates a new net API instance.
func NewPublicNetAPI(net *p2p.Server, networkVersion uint64) *PublicNetAPI {
	return &PublicNetAPI{net, networkVersion}
}

// Listening returns an indication if the node is listening for network connections.
func (s *PublicNetAPI) Listening() bool {
	return true // always listening
}

// PeerCount returns the number of connected peers
func (s *PublicNetAPI) PeerCount() hexutil.Uint {
	return hexutil.Uint(s.net.PeerCount())
}

// Version returns the current ethereum protocol version.
func (s *PublicNetAPI) Version() string {
	return fmt.Sprintf("%d", s.networkVersion)
}

// Quorum
// Please note: This is a temporary integration to improve performance in high-latency
// environments when sending many private transactions. It will be removed at a later
// date when account management is handled outside Ethereum.

type AsyncSendTxArgs struct {
	SendTxArgs
	CallbackUrl string `json:"callbackUrl"`
}

type AsyncResultSuccess struct {
	Id     string	   `json:"id,omitempty"`
	TxHash common.Hash `json:"txHash"`
}

type AsyncResultFailure struct {
	Id     string	   `json:"id,omitempty"`
	Error  string      `json:"error"`
}

type Async struct {
	sync.Mutex
	sem chan struct{}
}

func (s *PublicTransactionPoolAPI) send(ctx context.Context, asyncArgs AsyncSendTxArgs) {

	txHash, err := s.SendTransaction(ctx, asyncArgs.SendTxArgs)

	if asyncArgs.CallbackUrl != "" {

		//don't need to nil check this since id is required for every geth rpc call
		//even though this is stated in the specification as an "optional" parameter
		jsonId := ctx.Value("id").(*json.RawMessage)
		id := string(*jsonId)

		var resultResponse interface{}
		if err != nil {
			resultResponse = &AsyncResultFailure{Id: id, Error: err.Error()}
		} else {
			resultResponse = &AsyncResultSuccess{Id: id, TxHash: txHash}
		}

		buf := new(bytes.Buffer)
		err := json.NewEncoder(buf).Encode(resultResponse)
		if err != nil {
			log.Info("Error encoding callback JSON: %v", err)
			return
		}
		_, err = http.Post(asyncArgs.CallbackUrl, "application/json", buf)
		if err != nil {
			log.Info("Error sending callback: %v", err)
			return
		}
	}

<<<<<<< HEAD
=======
	log.Info("Calling submitTransaction 4")
	return submitTransaction(ctx, s.b, signed, args.PrivateFor != nil)
>>>>>>> 4d31d85f
}

func newAsync(n int) *Async {
	a := &Async{
		sem: make(chan struct{}, n),
	}
	return a
}

var async = newAsync(100)

// SendTransactionAsync creates a transaction for the given argument, signs it, and
// submits it to the transaction pool. This call returns immediately to allow sending
// many private transactions/bursts of transactions without waiting for the recipient
// parties to confirm receipt of the encrypted payloads. An optional callbackUrl may
// be specified--when a transaction is submitted to the transaction pool, it will be
// called with a POST request containing either {"error": "error message"} or
// {"txHash": "0x..."}.
//
// Please note: This is a temporary integration to improve performance in high-latency
// environments when sending many private transactions. It will be removed at a later
// date when account management is handled outside Ethereum.
func (s *PublicTransactionPoolAPI) SendTransactionAsync(ctx context.Context, args AsyncSendTxArgs) (common.Hash, error){

	select {
	case async.sem <- struct{}{}:
		go func() {
			s.send(ctx, args)
			<-async.sem
		}()
		return common.Hash{}, nil
	default:
		return common.Hash{}, errors.New("too many concurrent requests")
	}
}

// GetQuorumPayload returns the contents of a private transaction
func (s *PublicBlockChainAPI) GetQuorumPayload(digestHex string) (string, error) {
	if private.P == nil {
		return "", fmt.Errorf("PrivateTransactionManager is not enabled")
	}
	if len(digestHex) < 3 {
		return "", fmt.Errorf("Invalid digest hex")
	}
	if digestHex[:2] == "0x" {
		digestHex = digestHex[2:]
	}
	b, err := hex.DecodeString(digestHex)
	if err != nil {
		return "", err
	}
	if len(b) != 64 {
		return "", fmt.Errorf("Expected a Quorum digest of length 64, but got %d", len(b))
	}
	data, err := private.P.Receive(b)
	if err != nil {
		return "", err
	}
	return fmt.Sprintf("0x%x", data), nil
}
<<<<<<< HEAD
//End-Quorum
=======

func resolvePrivateFor(privateFor []string) []string{

	var newPrivateFor []string

	for _, value := range privateFor {
		keys := types.ResolvePrivateForKeys(value)
		newPrivateFor = append(newPrivateFor, keys...)
	}

	return newPrivateFor

}
>>>>>>> 4d31d85f
<|MERGE_RESOLUTION|>--- conflicted
+++ resolved
@@ -393,21 +393,13 @@
 		// this will fetch the linked constellation ids
 		privateFor := resolvePrivateFor(args.PrivateFor)
 		data := []byte(*args.Data)
-<<<<<<< HEAD
 		if len(data) > 0 {
-			log.Info("sending private tx", "data", fmt.Sprintf("%x", data), "privatefrom", args.PrivateFrom, "privatefor", args.PrivateFor)
+			log.Info("sending private tx", "data", fmt.Sprintf("%x", data), "privatefrom", args.PrivateFrom, "privatefor", privateFor)
 			data, err := private.P.Send(data, args.PrivateFrom, args.PrivateFor)
-			log.Info("sent private tx", "data", fmt.Sprintf("%x", data), "privatefrom", args.PrivateFrom, "privatefor", args.PrivateFor)
+			log.Info("sent private tx", "data", fmt.Sprintf("%x", data), "privatefrom", args.PrivateFrom, "privatefor", privateFor)
 			if err != nil {
 				return common.Hash{}, err
 			}
-=======
-		log.Info("sending private tx", "data", fmt.Sprintf("%x", data), "privatefrom", args.PrivateFrom, "privatefor", privateFor)
-		data, err := private.P.Send(data, args.PrivateFrom, privateFor)
-		log.Info("sent private tx", "data", fmt.Sprintf("%x", data), "privatefrom", args.PrivateFrom, "privatefor", privateFor)
-		if err != nil {
-			return common.Hash{}, err
->>>>>>> 4d31d85f
 		}
 		// zekun: HACK
 		d := hexutil.Bytes(data)
@@ -1287,26 +1279,17 @@
 			log.Info("args.data is nil")
 		}
 
-<<<<<<< HEAD
-		if len(data) > 0 {
-			//Send private transaction to local Constellation node
-			log.Info("sending private tx", "data", fmt.Sprintf("%x", data), "privatefrom", args.PrivateFrom, "privatefor", args.PrivateFor)
-			data, err = private.P.Send(data, args.PrivateFrom, args.PrivateFor)
-			log.Info("sent private tx", "data", fmt.Sprintf("%x", data), "privatefrom", args.PrivateFrom, "privatefor", args.PrivateFor)
-			if err != nil {
-				return common.Hash{}, err
-			}
-=======
 		// Resolve the PrivateFrom - if its a org which is linked multiple constellation keys,
 		// this will fetch the linked constellation ids
 		privateFor := resolvePrivateFor(args.PrivateFor)
 		//Send private transaction to local Constellation node
-		log.Info("sending private tx", "data", fmt.Sprintf("%x", data), "privatefrom", args.PrivateFrom, "privatefor", privateFor)
-		data, err = private.P.Send(data, args.PrivateFrom, privateFor)
-		log.Info("sent private tx", "data", fmt.Sprintf("%x", data), "privatefrom", args.PrivateFrom, "privatefor", privateFor)
-		if err != nil {
-			return common.Hash{}, err
->>>>>>> 4d31d85f
+		if len(data) > 0 {
+		  log.Info("sending private tx", "data", fmt.Sprintf("%x", data), "privatefrom", args.PrivateFrom, "privatefor", privateFor)
+		  data, err = private.P.Send(data, args.PrivateFrom, privateFor)
+		  log.Info("sent private tx", "data", fmt.Sprintf("%x", data), "privatefrom", args.PrivateFrom, "privatefor", privateFor)
+		  if err != nil {
+			  return common.Hash{}, err
+		  }
 		}
 		// zekun: HACK
 		d := hexutil.Bytes(data)
@@ -1658,11 +1641,6 @@
 		}
 	}
 
-<<<<<<< HEAD
-=======
-	log.Info("Calling submitTransaction 4")
-	return submitTransaction(ctx, s.b, signed, args.PrivateFor != nil)
->>>>>>> 4d31d85f
 }
 
 func newAsync(n int) *Async {
@@ -1723,9 +1701,7 @@
 	}
 	return fmt.Sprintf("0x%x", data), nil
 }
-<<<<<<< HEAD
 //End-Quorum
-=======
 
 func resolvePrivateFor(privateFor []string) []string{
 
@@ -1738,5 +1714,4 @@
 
 	return newPrivateFor
 
-}
->>>>>>> 4d31d85f
+}