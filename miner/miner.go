/*
	This file is part of go-ethereum

	go-ethereum is free software: you can redistribute it and/or modify
	it under the terms of the GNU Lesser General Public License as published by
	the Free Software Foundation, either version 3 of the License, or
	(at your option) any later version.

	go-ethereum is distributed in the hope that it will be useful,
	but WITHOUT ANY WARRANTY; without even the implied warranty of
	MERCHANTABILITY or FITNESS FOR A PARTICULAR PURPOSE.  See the
	GNU General Public License for more details.

	You should have received a copy of the GNU Lesser General Public License
	along with go-ethereum.  If not, see <http://www.gnu.org/licenses/>.
*/
/**
 * @authors
 * 	Jeffrey Wilcke <i@jev.io>
 * @date 2014
 *
 */

package miner

import (
	"math/big"
	"sort"

	"github.com/ethereum/go-ethereum"
	"github.com/ethereum/go-ethereum/ethutil"
	"github.com/ethereum/go-ethereum/state"

	"github.com/ethereum/go-ethereum/chain"
	"github.com/ethereum/go-ethereum/chain/types"
	"github.com/ethereum/go-ethereum/event"
	"github.com/ethereum/go-ethereum/logger"
	"github.com/ethereum/go-ethereum/wire"
)

type LocalTx struct {
	To       []byte `json:"to"`
	Data     []byte `json:"data"`
	Gas      string `json:"gas"`
	GasPrice string `json:"gasPrice"`
	Value    string `json:"value"`
}

func (self *LocalTx) Sign(key []byte) *types.Transaction {
	return nil
}

var minerlogger = logger.NewLogger("MINER")

type Miner struct {
	eth    *eth.Ethereum
	events event.Subscription

	uncles    types.Blocks
	localTxs  map[int]*LocalTx
	localTxId int

	pow       chain.PoW
	quitCh    chan struct{}
	powQuitCh chan struct{}

	Coinbase []byte

	mining bool

	MinAcceptedGasPrice *big.Int
}

func New(coinbase []byte, eth *eth.Ethereum) *Miner {
	return &Miner{
		eth:                 eth,
		powQuitCh:           make(chan struct{}),
		pow:                 &chain.EasyPow{},
		mining:              false,
		localTxs:            make(map[int]*LocalTx),
		MinAcceptedGasPrice: big.NewInt(10000000000000),
		Coinbase:            coinbase,
	}
}

func (self *Miner) GetPow() chain.PoW {
	return self.pow
}

func (self *Miner) AddLocalTx(tx *LocalTx) int {
	minerlogger.Infof("Added local tx (%x %v / %v)\n", tx.To[0:4], tx.GasPrice, tx.Value)

	self.localTxId++
	self.localTxs[self.localTxId] = tx
	self.eth.EventMux().Post(tx)

	return self.localTxId
}

func (self *Miner) RemoveLocalTx(id int) {
	if tx := self.localTxs[id]; tx != nil {
		minerlogger.Infof("Removed local tx (%x %v / %v)\n", tx.To[0:4], tx.GasPrice, tx.Value)
	}
	self.eth.EventMux().Post(&LocalTx{})

	delete(self.localTxs, id)
}

func (self *Miner) Start() {
	if self.mining {
		return
	}

	minerlogger.Infoln("Starting mining operations")
	self.mining = true
	self.quitCh = make(chan struct{})
	self.powQuitCh = make(chan struct{})

	mux := self.eth.EventMux()
	self.events = mux.Subscribe(chain.NewBlockEvent{}, chain.TxPreEvent{}, &LocalTx{})

	go self.update()
	go self.mine()
}

func (self *Miner) Stop() {
	if !self.mining {
		return
	}

	self.mining = false

	minerlogger.Infoln("Stopping mining operations")

	self.events.Unsubscribe()

	close(self.quitCh)
	close(self.powQuitCh)
}

func (self *Miner) Mining() bool {
	return self.mining
}

func (self *Miner) update() {
out:
	for {
		select {
		case event := <-self.events.Chan():
			switch event := event.(type) {
			case chain.NewBlockEvent:
				block := event.Block
				if self.eth.ChainManager().HasBlock(block.Hash()) {
					self.reset()
					self.eth.TxPool().RemoveSet(block.Transactions())
					go self.mine()
				} else if true {
					// do uncle stuff
				}
			case chain.TxPreEvent, *LocalTx:
				self.reset()
				go self.mine()
			}
		case <-self.quitCh:
			break out
		}
	}
}

func (self *Miner) reset() {
	println("reset")
	close(self.powQuitCh)
	self.powQuitCh = make(chan struct{})
}

func (self *Miner) mine() {
	var (
		blockManager = self.eth.BlockManager()
		chainMan     = self.eth.ChainManager()
		block        = chainMan.NewBlock(self.Coinbase)
	)

	// Apply uncles
	if len(self.uncles) > 0 {
		block.SetUncles(self.uncles)
	}

	parent := chainMan.GetBlock(block.PrevHash)
	coinbase := block.State().GetOrNewStateObject(block.Coinbase)
	coinbase.SetGasPool(block.CalcGasLimit(parent))

	transactions := self.finiliseTxs()

	// Accumulate all valid transactions and apply them to the new state
	// Error may be ignored. It's not important during mining
	receipts, txs, _, erroneous, err := blockManager.ProcessTransactions(coinbase, block.State(), block, block, transactions)
	if err != nil {
		minerlogger.Debugln(err)
	}
	self.eth.TxPool().RemoveSet(erroneous)

	block.SetTransactions(txs)
	block.SetReceipts(receipts)

	// Accumulate the rewards included for this block
	blockManager.AccumelateRewards(block.State(), block, parent)

	block.State().Update(ethutil.Big0)

	minerlogger.Infof("Mining on block. Includes %v transactions", len(transactions))

	// Find a valid nonce
	nonce := self.pow.Search(block, self.powQuitCh)
	if nonce != nil {
		block.Nonce = nonce
<<<<<<< HEAD
		lchain := chain.NewChain(types.Blocks{block})
		_, err := chainMan.TestChain(lchain)
		if err != nil {
			minerlogger.Infoln(err)
		} else {
			chainMan.InsertChain(lchain, func(block *types.Block, _ state.Messages) {
				self.eth.EventMux().Post(chain.NewBlockEvent{block})
			})

=======
		//lchain := chain.NewChain(chain.Blocks{block})
		//_, err := chainMan.TestChain(lchain)
		err := chainMan.InsertChain(chain.Blocks{block})
		if err != nil {
			minerlogger.Infoln(err)
		} else {
			//chainMan.InsertChain(lchain)
			//self.eth.EventMux().Post(chain.NewBlockEvent{block})
>>>>>>> 99481a24
			self.eth.Broadcast(wire.MsgBlockTy, []interface{}{block.Value().Val})

			minerlogger.Infof("🔨  Mined block %x\n", block.Hash())
			minerlogger.Infoln(block)
		}

		go self.mine()
	}
}

func (self *Miner) finiliseTxs() types.Transactions {
	// Sort the transactions by nonce in case of odd network propagation
	var txs types.Transactions

	state := self.eth.BlockManager().TransState()
	// XXX This has to change. Coinbase is, for new, same as key.
	key := self.eth.KeyManager()
	for _, ltx := range self.localTxs {
		tx := types.NewTransactionMessage(ltx.To, ethutil.Big(ltx.Value), ethutil.Big(ltx.Gas), ethutil.Big(ltx.GasPrice), ltx.Data)
		tx.Nonce = state.GetNonce(self.Coinbase)
		state.SetNonce(self.Coinbase, tx.Nonce+1)

		tx.Sign(key.PrivateKey())

		txs = append(txs, tx)
	}

	txs = append(txs, self.eth.TxPool().CurrentTransactions()...)
	sort.Sort(types.TxByNonce{txs})

	return txs
}<|MERGE_RESOLUTION|>--- conflicted
+++ resolved
@@ -29,7 +29,6 @@
 
 	"github.com/ethereum/go-ethereum"
 	"github.com/ethereum/go-ethereum/ethutil"
-	"github.com/ethereum/go-ethereum/state"
 
 	"github.com/ethereum/go-ethereum/chain"
 	"github.com/ethereum/go-ethereum/chain/types"
@@ -213,26 +212,10 @@
 	nonce := self.pow.Search(block, self.powQuitCh)
 	if nonce != nil {
 		block.Nonce = nonce
-<<<<<<< HEAD
-		lchain := chain.NewChain(types.Blocks{block})
-		_, err := chainMan.TestChain(lchain)
+		err := chainMan.InsertChain(types.Blocks{block})
 		if err != nil {
 			minerlogger.Infoln(err)
 		} else {
-			chainMan.InsertChain(lchain, func(block *types.Block, _ state.Messages) {
-				self.eth.EventMux().Post(chain.NewBlockEvent{block})
-			})
-
-=======
-		//lchain := chain.NewChain(chain.Blocks{block})
-		//_, err := chainMan.TestChain(lchain)
-		err := chainMan.InsertChain(chain.Blocks{block})
-		if err != nil {
-			minerlogger.Infoln(err)
-		} else {
-			//chainMan.InsertChain(lchain)
-			//self.eth.EventMux().Post(chain.NewBlockEvent{block})
->>>>>>> 99481a24
 			self.eth.Broadcast(wire.MsgBlockTy, []interface{}{block.Value().Val})
 
 			minerlogger.Infof("🔨  Mined block %x\n", block.Hash())
