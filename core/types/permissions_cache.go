package types

import (
	"math/big"
	"strings"
	"sync"

	"github.com/ethereum/go-ethereum/common"
	"github.com/hashicorp/golang-lru"
)

type AccessType uint8

const (
	ReadOnly AccessType = iota
	Transact
	ContractDeploy
	FullAccess
)

type OrgStatus uint8

const (
	OrgPendingApproval OrgStatus = iota + 1
	OrgApproved
	OrgPendingSuspension
	OrgSuspended
	OrgRevokeSuspension
)

type OrgInfo struct {
	OrgId          string    `json:"orgId"`
	FullOrgId      string    `json:"fullOrgId"`
	ParentOrgId    string    `json:"parentOrgId"`
	UltimateParent string    `json:"ultimateParent"`
	Level          *big.Int  `json:"level"`
	SubOrgList     []string  `json:"subOrgList"`
	Status         OrgStatus `json:"status"`
}

type NodeStatus uint8

const (
	NodePendingApproval NodeStatus = iota + 1
	NodeApproved
	NodeDeactivated
	NodeBlackListed
)

type AcctStatus uint8

const (
	AcctPendingApproval AcctStatus = iota + 1
	AcctActive
	AcctInactive
	AcctSuspended
	AcctBlacklisted
	AdminRevoked
)

type NodeInfo struct {
	OrgId  string     `json:"orgId"`
	Url    string     `json:"url"`
	Status NodeStatus `json:"status"`
}

type RoleInfo struct {
	OrgId   string     `json:"orgId"`
	RoleId  string     `json:"roleId"`
	IsVoter bool       `json:"isVoter"`
	IsAdmin bool       `json:"isAdmin"`
	Access  AccessType `json:"access"`
	Active  bool       `json:"active"`
}

type AccountInfo struct {
	OrgId      string         `json:"orgId"`
	RoleId     string         `json:"roleId"`
	AcctId     common.Address `json:"acctId"`
	IsOrgAdmin bool           `json:"isOrgAdmin"`
	Status     AcctStatus     `json:"status"`
}

type OrgDetailInfo struct {
	NodeList   []NodeInfo    `json:"nodeList"`
	RoleList   []RoleInfo    `json:"roleList"`
	AcctList   []AccountInfo `json:"acctList"`
	SubOrgList []string      `json:"subOrgList"`
}

// permission config for bootstrapping
type PermissionConfig struct {
	UpgrdAddress   common.Address
	InterfAddress  common.Address
	ImplAddress    common.Address
	NodeAddress    common.Address
	AccountAddress common.Address
	RoleAddress    common.Address
	VoterAddress   common.Address
	OrgAddress     common.Address
	NwAdminOrg     string
	NwAdminRole    string
	OrgAdminRole   string

	Accounts      []common.Address //initial list of account that need full access
	SubOrgDepth   big.Int
	SubOrgBreadth big.Int
}

type OrgKey struct {
	OrgId string
}

type NodeKey struct {
	OrgId string
	Url   string
}

type RoleKey struct {
	OrgId  string
	RoleId string
}

type AccountKey struct {
	AcctId common.Address
}

type OrgCache struct {
	c   *lru.Cache
	mux sync.Mutex
}

type NodeCache struct {
	c   *lru.Cache
	mux sync.Mutex
}

type RoleCache struct {
	c   *lru.Cache
	mux sync.Mutex
}

type AcctCache struct {
	c   *lru.Cache
	mux sync.Mutex
}

func NewOrgCache() *OrgCache {
	c, _ := lru.New(defaultMapLimit)
	return &OrgCache{c, sync.Mutex{}}
}

func NewNodeCache() *NodeCache {
	c, _ := lru.New(defaultMapLimit)
	return &NodeCache{c, sync.Mutex{}}
}

func NewRoleCache() *RoleCache {
	c, _ := lru.New(defaultMapLimit)
	return &RoleCache{c, sync.Mutex{}}
}

func NewAcctCache() *AcctCache {
	c, _ := lru.New(defaultMapLimit)
	return &AcctCache{c, sync.Mutex{}}
}

var syncStarted = false

var DefaultAccess = FullAccess
var networkAdminRole string
var orgAdminRole string

const defaultMapLimit = 100

<<<<<<< HEAD
=======
//var OrgKeyMap, _ = lru.New(orgKeyMapLimit)

>>>>>>> 8c33f25f
var OrgInfoMap = NewOrgCache()
var NodeInfoMap = NewNodeCache()
var RoleInfoMap = NewRoleCache()
var AcctInfoMap = NewAcctCache()

func (pc *PermissionConfig) IsEmpty() bool {
	return pc.InterfAddress == common.HexToAddress("0x0") || pc.NodeAddress == common.HexToAddress("0x0") || pc.AccountAddress == common.HexToAddress("0x0")
}

func SetSyncStatus() {
	syncStarted = true
}

func GetSyncStatus() bool {
	return syncStarted
}

// sets default access to readonly and initializes the values for
// network admin role and org admin role
func SetDefaults(nwRoleId, oaRoleId string) {
	DefaultAccess = ReadOnly
	networkAdminRole = nwRoleId
	orgAdminRole = oaRoleId
}

func (o *OrgCache) UpsertOrg(orgId, parentOrg, ultimateParent string, level *big.Int, status OrgStatus) {
	defer o.mux.Unlock()
	o.mux.Lock()
	var key OrgKey
	if parentOrg == "" {
		key = OrgKey{OrgId: orgId}
	} else {
		key = OrgKey{OrgId: parentOrg + "." + orgId}
		pkey := OrgKey{OrgId: parentOrg}
		if ent, ok := o.c.Get(pkey); ok {
			porg := ent.(*OrgInfo)
			if !containsKey(porg.SubOrgList, key.OrgId) {
				porg.SubOrgList = append(porg.SubOrgList, key.OrgId)
				o.c.Add(pkey, porg)
			}
		}
	}

	norg := &OrgInfo{orgId, key.OrgId, parentOrg, ultimateParent, level, nil, status}
	o.c.Add(key, norg)
}

func containsKey(s []string, e string) bool {
	for _, a := range s {
		if a == e {
			return true
		}
	}
	return false
}

func (o *OrgCache) GetOrg(orgId string) *OrgInfo {
	defer o.mux.Unlock()
	o.mux.Lock()
	key := OrgKey{OrgId: orgId}
	if ent, ok := o.c.Get(key); ok {
		return ent.(*OrgInfo)
	}
	return nil
}

func (o *OrgCache) GetOrgList() []OrgInfo {
	olist := make([]OrgInfo, len(o.c.Keys()))
	for i, k := range o.c.Keys() {
		v, _ := o.c.Get(k)
		vp := v.(*OrgInfo)
		olist[i] = *vp
	}
	return olist
}

func (n *NodeCache) UpsertNode(orgId string, url string, status NodeStatus) {
	defer n.mux.Unlock()
	n.mux.Lock()
	key := NodeKey{OrgId: orgId, Url: url}
	n.c.Add(key, &NodeInfo{orgId, url, status})
}

func (n *NodeCache) GetNodeByUrl(url string) *NodeInfo {
	defer n.mux.Unlock()
	n.mux.Lock()
	for _, k := range n.c.Keys() {
		ent := k.(NodeKey)
		if ent.Url == url {
			v, _ := n.c.Get(ent)
			return v.(*NodeInfo)
		}
	}
	return nil
}

func (n *NodeCache) GetNodeList() []NodeInfo {
	olist := make([]NodeInfo, len(n.c.Keys()))
	for i, k := range n.c.Keys() {
		v, _ := n.c.Get(k)
		vp := v.(*NodeInfo)
		olist[i] = *vp
	}
	return olist
}

func (a *AcctCache) UpsertAccount(orgId string, role string, acct common.Address, orgAdmin bool, status AcctStatus) {
	defer a.mux.Unlock()
	a.mux.Lock()
	key := AccountKey{acct}
	a.c.Add(key, &AccountInfo{orgId, role, acct, orgAdmin, status})
}

func (a *AcctCache) GetAccount(acct common.Address) *AccountInfo {
	defer a.mux.Unlock()
	a.mux.Lock()
	if v, ok := a.c.Get(AccountKey{acct}); ok {
		return v.(*AccountInfo)
	}
	return nil
}

func (a *AcctCache) GetAcctList() []AccountInfo {
	alist := make([]AccountInfo, len(a.c.Keys()))
	for i, k := range a.c.Keys() {
		v, _ := a.c.Get(k)
		vp := v.(*AccountInfo)
		alist[i] = *vp
	}
	return alist
}

func (a *AcctCache) GetAcctListOrg(orgId string) []AccountInfo {
	var alist []AccountInfo
	for _, k := range a.c.Keys() {
		v, _ := a.c.Get(k)
		vp := v.(*AccountInfo)
		if vp.OrgId == orgId {
			alist = append(alist, *vp)
		}
	}
	return alist
}

func (a *AcctCache) GetAcctListRole(orgId, roleId string) []AccountInfo {
	var alist []AccountInfo
	for _, k := range a.c.Keys() {
		v, _ := a.c.Get(k)
		vp := v.(*AccountInfo)

		if vp.RoleId == roleId && (vp.OrgId == orgId || OrgInfoMap.GetOrg(vp.OrgId).UltimateParent == orgId) {
			alist = append(alist, *vp)
		}
	}
	return alist
}

func (r *RoleCache) UpsertRole(orgId string, role string, voter bool, admin bool, access AccessType, active bool) {
	defer r.mux.Unlock()
	r.mux.Lock()
	key := RoleKey{orgId, role}
	r.c.Add(key, &RoleInfo{orgId, role, voter, admin, access, active})

}

func (r *RoleCache) GetRole(orgId string, roleId string) *RoleInfo {
	defer r.mux.Unlock()
	r.mux.Lock()
	key := RoleKey{OrgId: orgId, RoleId: roleId}
	if ent, ok := r.c.Get(key); ok {
		return ent.(*RoleInfo)
	}
	return nil
}

func (r *RoleCache) GetRoleList() []RoleInfo {
	rlist := make([]RoleInfo, len(r.c.Keys()))
	for i, k := range r.c.Keys() {
		v, _ := r.c.Get(k)
		vp := v.(*RoleInfo)
		rlist[i] = *vp
	}
	return rlist
}

// Returns the access type for an account. If not found returns
// default access
func GetAcctAccess(acctId common.Address) AccessType {
<<<<<<< HEAD
	if a := AcctInfoMap.GetAccount(acctId); a != nil && a.Status == AcctActive {
		if (a.RoleId == networkAdminRole || a.RoleId == orgAdminRole) && a.Status == AcctActive {
			return FullAccess
		}
		if o := OrgInfoMap.GetOrg(a.OrgId); o != nil && o.Status == OrgApproved {
			if r := RoleInfoMap.GetRole(a.OrgId, a.RoleId); r != nil && r.Active {
				return r.Access
			}
			if r := RoleInfoMap.GetRole(o.UltimateParent, a.RoleId); r != nil && r.Active {
				return r.Access
=======
	// check if the org status is fine to do the transction
	a := AcctInfoMap.GetAccount(acctId)
	if a != nil && a.Status == AcctActive {
		// get the org details and ultimate org details. check org status
		// if the org is not approved or pending suspension
		o := OrgInfoMap.GetOrg(a.OrgId)
		if o != nil && (o.Status == OrgApproved || o.Status == OrgPendingSuspension) {
			u := OrgInfoMap.GetOrg(o.UltimateParent)
			if u != nil && (u.Status == OrgApproved || u.Status == OrgPendingSuspension) {
				if a.RoleId == networkAdminRole || a.RoleId == orgAdminRole {
					return FullAccess
				}
				if r := RoleInfoMap.GetRole(a.OrgId, a.RoleId); r != nil && r.Active {
					return r.Access
				}
				if r := RoleInfoMap.GetRole(o.UltimateParent, a.RoleId); r != nil && r.Active {
					return r.Access
				}
>>>>>>> 8c33f25f
			}
		}
	}
	return DefaultAccess
}

func ValidateNodeForTxn(enodeId string, from common.Address) bool {
	if enodeId == "" {
		return true
	}
	ac := AcctInfoMap.GetAccount(from)
	if ac == nil {
		return true
	}
	ultimateParent := OrgInfoMap.GetOrg(ac.OrgId).UltimateParent
	// scan through the node list and validate
	for _, n := range NodeInfoMap.GetNodeList() {
		if OrgInfoMap.GetOrg(n.OrgId).UltimateParent == ultimateParent && strings.Contains(n.Url, enodeId) {
			return true
		}
	}
	return false
}<|MERGE_RESOLUTION|>--- conflicted
+++ resolved
@@ -173,11 +173,6 @@
 
 const defaultMapLimit = 100
 
-<<<<<<< HEAD
-=======
-//var OrgKeyMap, _ = lru.New(orgKeyMapLimit)
-
->>>>>>> 8c33f25f
 var OrgInfoMap = NewOrgCache()
 var NodeInfoMap = NewNodeCache()
 var RoleInfoMap = NewRoleCache()
@@ -366,18 +361,6 @@
 // Returns the access type for an account. If not found returns
 // default access
 func GetAcctAccess(acctId common.Address) AccessType {
-<<<<<<< HEAD
-	if a := AcctInfoMap.GetAccount(acctId); a != nil && a.Status == AcctActive {
-		if (a.RoleId == networkAdminRole || a.RoleId == orgAdminRole) && a.Status == AcctActive {
-			return FullAccess
-		}
-		if o := OrgInfoMap.GetOrg(a.OrgId); o != nil && o.Status == OrgApproved {
-			if r := RoleInfoMap.GetRole(a.OrgId, a.RoleId); r != nil && r.Active {
-				return r.Access
-			}
-			if r := RoleInfoMap.GetRole(o.UltimateParent, a.RoleId); r != nil && r.Active {
-				return r.Access
-=======
 	// check if the org status is fine to do the transction
 	a := AcctInfoMap.GetAccount(acctId)
 	if a != nil && a.Status == AcctActive {
@@ -396,7 +379,6 @@
 				if r := RoleInfoMap.GetRole(o.UltimateParent, a.RoleId); r != nil && r.Active {
 					return r.Access
 				}
->>>>>>> 8c33f25f
 			}
 		}
 	}
