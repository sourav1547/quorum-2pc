// Copyright 2014 The go-ethereum Authors
// This file is part of the go-ethereum library.
//
// The go-ethereum library is free software: you can redistribute it and/or modify
// it under the terms of the GNU Lesser General Public License as published by
// the Free Software Foundation, either version 3 of the License, or
// (at your option) any later version.
//
// The go-ethereum library is distributed in the hope that it will be useful,
// but WITHOUT ANY WARRANTY; without even the implied warranty of
// MERCHANTABILITY or FITNESS FOR A PARTICULAR PURPOSE. See the
// GNU Lesser General Public License for more details.
//
// You should have received a copy of the GNU Lesser General Public License
// along with the go-ethereum library. If not, see <http://www.gnu.org/licenses/>.

// Package core implements the Ethereum consensus protocol.
package core

import (
	"errors"
	"fmt"
	"io"
	"math/big"
	mrand "math/rand"
	"sync"
	"sync/atomic"
	"time"

	"github.com/ethereum/go-ethereum/common"
	"github.com/ethereum/go-ethereum/common/math"
	"github.com/ethereum/go-ethereum/common/mclock"
	"github.com/ethereum/go-ethereum/common/prque"
	"github.com/ethereum/go-ethereum/consensus"
	"github.com/ethereum/go-ethereum/core/rawdb"
	"github.com/ethereum/go-ethereum/core/state"
	"github.com/ethereum/go-ethereum/core/types"
	"github.com/ethereum/go-ethereum/core/vm"
	"github.com/ethereum/go-ethereum/crypto"
	"github.com/ethereum/go-ethereum/ethdb"
	"github.com/ethereum/go-ethereum/event"
	"github.com/ethereum/go-ethereum/log"
	"github.com/ethereum/go-ethereum/metrics"
	"github.com/ethereum/go-ethereum/params"
	"github.com/ethereum/go-ethereum/rlp"
	"github.com/ethereum/go-ethereum/trie"
	"github.com/hashicorp/golang-lru"
)

var (
	blockInsertTimer = metrics.NewRegisteredTimer("chain/inserts", nil)

	ErrNoGenesis = errors.New("Genesis not found in chain")
)

const (
	bodyCacheLimit      = 256
	blockCacheLimit     = 256
	maxFutureBlocks     = 256
	maxTimeFutureBlocks = 30
	badBlockLimit       = 10
	triesInMemory       = 128

	// BlockChainVersion ensures that an incompatible database forces a resync from scratch.
	BlockChainVersion = 3
)

// CacheConfig contains the configuration values for the trie caching/pruning
// that's resident in a blockchain.
type CacheConfig struct {
	Disabled      bool          // Whether to disable trie write caching (archive node)
	TrieNodeLimit int           // Memory limit (MB) at which to flush the current in-memory trie to disk
	TrieTimeLimit time.Duration // Time limit after which to flush the current in-memory trie to disk
}

// BlockChain represents the canonical chain given a database with a genesis
// block. The Blockchain manages chain imports, reverts, chain reorganisations.
//
// Importing blocks in to the block chain happens according to the set of rules
// defined by the two stage Validator. Processing of blocks is done using the
// Processor which processes the included transaction. The validation of the state
// is done in the second part of the Validator. Failing results in aborting of
// the import.
//
// The BlockChain also helps in returning blocks from **any** chain included
// in the database as well as blocks that represents the canonical chain. It's
// important to note that GetBlock can return any block and does not need to be
// included in the canonical one where as GetBlockByNumber always represents the
// canonical chain.
type BlockChain struct {
	chainConfig *params.ChainConfig // Chain & network configuration
	cacheConfig *CacheConfig        // Cache configuration for pruning

	db     ethdb.Database // Low level persistent database to store final content in
	triegc *prque.Prque   // Priority queue mapping block numbers to tries to gc
	gcproc time.Duration  // Accumulates canonical block processing for trie dumping

	hc            *HeaderChain
	rmLogsFeed    event.Feed
	chainFeed     event.Feed
	chainSideFeed event.Feed
	chainHeadFeed event.Feed
	logsFeed      event.Feed
	scope         event.SubscriptionScope
	genesisBlock  *types.Block

	mu      sync.RWMutex // global mutex for locking chain operations
	chainmu sync.RWMutex // blockchain insertion lock
	procmu  sync.RWMutex // block processor lock

	checkpoint       int          // checkpoint counts towards the new checkpoint
	currentBlock     atomic.Value // Current head of the block chain
	currentFastBlock atomic.Value // Current head of the fast-sync chain (may be above the block chain!)

	stateCache   state.Database // State database to reuse between imports (contains state cache)
	bodyCache    *lru.Cache     // Cache for the most recent block bodies
	bodyRLPCache *lru.Cache     // Cache for the most recent block bodies in RLP encoded format
	blockCache   *lru.Cache     // Cache for the most recent entire blocks
	futureBlocks *lru.Cache     // future blocks are blocks added for later processing

	quit    chan struct{} // blockchain quit channel
	running int32         // running must be called atomically
	// procInterrupt must be atomically called
	procInterrupt int32          // interrupt signaler for block processing
	wg            sync.WaitGroup // chain processing wait group for shutting down

	engine    consensus.Engine
	processor Processor // block processor interface
	validator Validator // block and state validator interface
	vmConfig  vm.Config

<<<<<<< HEAD
	badBlocks *lru.Cache // Bad block cache

	privateStateCache state.Database // Private state database to reuse between imports (contains state cache)
=======
	badBlocks      *lru.Cache              // Bad block cache
	shouldPreserve func(*types.Block) bool // Function used to determine whether should preserve the given block.
>>>>>>> 477eb093
}

// NewBlockChain returns a fully initialised block chain using information
// available in the database. It initialises the default Ethereum Validator and
// Processor.
func NewBlockChain(db ethdb.Database, cacheConfig *CacheConfig, chainConfig *params.ChainConfig, engine consensus.Engine, vmConfig vm.Config, shouldPreserve func(block *types.Block) bool) (*BlockChain, error) {
	if cacheConfig == nil {
		cacheConfig = &CacheConfig{
			TrieNodeLimit: 256 * 1024 * 1024,
			TrieTimeLimit: 5 * time.Minute,
		}
	}
	bodyCache, _ := lru.New(bodyCacheLimit)
	bodyRLPCache, _ := lru.New(bodyCacheLimit)
	blockCache, _ := lru.New(blockCacheLimit)
	futureBlocks, _ := lru.New(maxFutureBlocks)
	badBlocks, _ := lru.New(badBlockLimit)

	bc := &BlockChain{
<<<<<<< HEAD
		chainConfig:  chainConfig,
		cacheConfig:  cacheConfig,
		db:           db,
		triegc:       prque.New(),
		stateCache:   state.NewDatabase(db),
		quit:         make(chan struct{}),
		bodyCache:    bodyCache,
		bodyRLPCache: bodyRLPCache,
		blockCache:   blockCache,
		futureBlocks: futureBlocks,
		engine:       engine,
		vmConfig:     vmConfig,
		badBlocks:    badBlocks,

		privateStateCache: state.NewDatabase(db),
=======
		chainConfig:    chainConfig,
		cacheConfig:    cacheConfig,
		db:             db,
		triegc:         prque.New(nil),
		stateCache:     state.NewDatabase(db),
		quit:           make(chan struct{}),
		shouldPreserve: shouldPreserve,
		bodyCache:      bodyCache,
		bodyRLPCache:   bodyRLPCache,
		blockCache:     blockCache,
		futureBlocks:   futureBlocks,
		engine:         engine,
		vmConfig:       vmConfig,
		badBlocks:      badBlocks,
>>>>>>> 477eb093
	}
	bc.SetValidator(NewBlockValidator(chainConfig, bc, engine))
	bc.SetProcessor(NewStateProcessor(chainConfig, bc, engine))

	var err error
	bc.hc, err = NewHeaderChain(db, chainConfig, engine, bc.getProcInterrupt)
	if err != nil {
		return nil, err
	}
	bc.genesisBlock = bc.GetBlockByNumber(0)
	if bc.genesisBlock == nil {
		return nil, ErrNoGenesis
	}
	if err := bc.loadLastState(); err != nil {
		return nil, err
	}
	// Check the current state of the block hashes and make sure that we do not have any of the bad blocks in our chain
	for hash := range BadHashes {
		if header := bc.GetHeaderByHash(hash); header != nil {
			// get the canonical block corresponding to the offending header's number
			headerByNumber := bc.GetHeaderByNumber(header.Number.Uint64())
			// make sure the headerByNumber (if present) is in our current canonical chain
			if headerByNumber != nil && headerByNumber.Hash() == header.Hash() {
				log.Error("Found bad hash, rewinding chain", "number", header.Number, "hash", header.ParentHash)
				bc.SetHead(header.Number.Uint64() - 1)
				log.Error("Chain rewind was successful, resuming normal operation")
			}
		}
	}
	// Take ownership of this particular state
	go bc.update()
	return bc, nil
}

func (bc *BlockChain) getProcInterrupt() bool {
	return atomic.LoadInt32(&bc.procInterrupt) == 1
}

// loadLastState loads the last known chain state from the database. This method
// assumes that the chain manager mutex is held.
func (bc *BlockChain) loadLastState() error {
	// Restore the last known head block
	head := rawdb.ReadHeadBlockHash(bc.db)
	if head == (common.Hash{}) {
		// Corrupt or empty database, init from scratch
		log.Warn("Empty database, resetting chain")
		return bc.Reset()
	}
	// Make sure the entire head block is available
	currentBlock := bc.GetBlockByHash(head)
	if currentBlock == nil {
		// Corrupt or empty database, init from scratch
		log.Warn("Head block missing, resetting chain", "hash", head)
		return bc.Reset()
	}
	// Make sure the state associated with the block is available
	if _, err := state.New(currentBlock.Root(), bc.stateCache); err != nil {
		// Dangling block without a state associated, init from scratch
		log.Warn("Head state missing, repairing chain", "number", currentBlock.Number(), "hash", currentBlock.Hash())
		if err := bc.repair(&currentBlock); err != nil {
			return err
		}
	}

	// Quorum
	if _, err := state.New(GetPrivateStateRoot(bc.db, currentBlock.Root()), bc.privateStateCache); err != nil {
		log.Warn("Head private state missing, resetting chain", "number", currentBlock.Number(), "hash", currentBlock.Hash())
		return bc.Reset()
	}
	// /Quorum

	// Everything seems to be fine, set as the head block
	bc.currentBlock.Store(currentBlock)

	// Restore the last known head header
	currentHeader := currentBlock.Header()
	if head := rawdb.ReadHeadHeaderHash(bc.db); head != (common.Hash{}) {
		if header := bc.GetHeaderByHash(head); header != nil {
			currentHeader = header
		}
	}
	bc.hc.SetCurrentHeader(currentHeader)

	// Restore the last known head fast block
	bc.currentFastBlock.Store(currentBlock)
	if head := rawdb.ReadHeadFastBlockHash(bc.db); head != (common.Hash{}) {
		if block := bc.GetBlockByHash(head); block != nil {
			bc.currentFastBlock.Store(block)
		}
	}

	// Issue a status log for the user
	currentFastBlock := bc.CurrentFastBlock()

	headerTd := bc.GetTd(currentHeader.Hash(), currentHeader.Number.Uint64())
	blockTd := bc.GetTd(currentBlock.Hash(), currentBlock.NumberU64())
	fastTd := bc.GetTd(currentFastBlock.Hash(), currentFastBlock.NumberU64())

	log.Info("Loaded most recent local header", "number", currentHeader.Number, "hash", currentHeader.Hash(), "td", headerTd, "age", common.PrettyAge(time.Unix(currentHeader.Time.Int64(), 0)))
	log.Info("Loaded most recent local full block", "number", currentBlock.Number(), "hash", currentBlock.Hash(), "td", blockTd, "age", common.PrettyAge(time.Unix(currentBlock.Time().Int64(), 0)))
	log.Info("Loaded most recent local fast block", "number", currentFastBlock.Number(), "hash", currentFastBlock.Hash(), "td", fastTd, "age", common.PrettyAge(time.Unix(currentFastBlock.Time().Int64(), 0)))

	return nil
}

// SetHead rewinds the local chain to a new head. In the case of headers, everything
// above the new head will be deleted and the new one set. In the case of blocks
// though, the head may be further rewound if block bodies are missing (non-archive
// nodes after a fast sync).
func (bc *BlockChain) SetHead(head uint64) error {
	log.Warn("Rewinding blockchain", "target", head)

	bc.mu.Lock()
	defer bc.mu.Unlock()

	// Rewind the header chain, deleting all block bodies until then
	delFn := func(db rawdb.DatabaseDeleter, hash common.Hash, num uint64) {
		rawdb.DeleteBody(db, hash, num)
	}
	bc.hc.SetHead(head, delFn)
	currentHeader := bc.hc.CurrentHeader()

	// Clear out any stale content from the caches
	bc.bodyCache.Purge()
	bc.bodyRLPCache.Purge()
	bc.blockCache.Purge()
	bc.futureBlocks.Purge()

	// Rewind the block chain, ensuring we don't end up with a stateless head block
	if currentBlock := bc.CurrentBlock(); currentBlock != nil && currentHeader.Number.Uint64() < currentBlock.NumberU64() {
		bc.currentBlock.Store(bc.GetBlock(currentHeader.Hash(), currentHeader.Number.Uint64()))
	}
	if currentBlock := bc.CurrentBlock(); currentBlock != nil {
		if _, err := state.New(currentBlock.Root(), bc.stateCache); err != nil {
			// Rewound state missing, rolled back to before pivot, reset to genesis
			bc.currentBlock.Store(bc.genesisBlock)
		}
	}
	// Rewind the fast block in a simpleton way to the target head
	if currentFastBlock := bc.CurrentFastBlock(); currentFastBlock != nil && currentHeader.Number.Uint64() < currentFastBlock.NumberU64() {
		bc.currentFastBlock.Store(bc.GetBlock(currentHeader.Hash(), currentHeader.Number.Uint64()))
	}
	// If either blocks reached nil, reset to the genesis state
	if currentBlock := bc.CurrentBlock(); currentBlock == nil {
		bc.currentBlock.Store(bc.genesisBlock)
	}
	if currentFastBlock := bc.CurrentFastBlock(); currentFastBlock == nil {
		bc.currentFastBlock.Store(bc.genesisBlock)
	}
	currentBlock := bc.CurrentBlock()
	currentFastBlock := bc.CurrentFastBlock()

	rawdb.WriteHeadBlockHash(bc.db, currentBlock.Hash())
	rawdb.WriteHeadFastBlockHash(bc.db, currentFastBlock.Hash())

	return bc.loadLastState()
}

// FastSyncCommitHead sets the current head block to the one defined by the hash
// irrelevant what the chain contents were prior.
func (bc *BlockChain) FastSyncCommitHead(hash common.Hash) error {
	// Make sure that both the block as well at its state trie exists
	block := bc.GetBlockByHash(hash)
	if block == nil {
		return fmt.Errorf("non existent block [%x…]", hash[:4])
	}
	if _, err := trie.NewSecure(block.Root(), bc.stateCache.TrieDB(), 0); err != nil {
		return err
	}
	// If all checks out, manually set the head block
	bc.mu.Lock()
	bc.currentBlock.Store(block)
	bc.mu.Unlock()

	log.Info("Committed new head block", "number", block.Number(), "hash", hash)
	return nil
}

// GasLimit returns the gas limit of the current HEAD block.
func (bc *BlockChain) GasLimit() uint64 {
	bc.mu.RLock()
	defer bc.mu.RUnlock()

	if bc.Config().IsQuorum {
		return math.MaxBig256.Uint64() // HACK(joel) a very large number
	} else {
		return bc.CurrentBlock().GasLimit()
	}
}

// CurrentBlock retrieves the current head block of the canonical chain. The
// block is retrieved from the blockchain's internal cache.
func (bc *BlockChain) CurrentBlock() *types.Block {
	return bc.currentBlock.Load().(*types.Block)
}

// CurrentFastBlock retrieves the current fast-sync head block of the canonical
// chain. The block is retrieved from the blockchain's internal cache.
func (bc *BlockChain) CurrentFastBlock() *types.Block {
	return bc.currentFastBlock.Load().(*types.Block)
}

// SetProcessor sets the processor required for making state modifications.
func (bc *BlockChain) SetProcessor(processor Processor) {
	bc.procmu.Lock()
	defer bc.procmu.Unlock()
	bc.processor = processor
}

// SetValidator sets the validator which is used to validate incoming blocks.
func (bc *BlockChain) SetValidator(validator Validator) {
	bc.procmu.Lock()
	defer bc.procmu.Unlock()
	bc.validator = validator
}

// Validator returns the current validator.
func (bc *BlockChain) Validator() Validator {
	bc.procmu.RLock()
	defer bc.procmu.RUnlock()
	return bc.validator
}

// Processor returns the current processor.
func (bc *BlockChain) Processor() Processor {
	bc.procmu.RLock()
	defer bc.procmu.RUnlock()
	return bc.processor
}

// State returns a new mutable state based on the current HEAD block.
func (bc *BlockChain) State() (*state.StateDB, *state.StateDB, error) {
	return bc.StateAt(bc.CurrentBlock().Root())
}

// StateAt returns a new mutable state based on a particular point in time.
func (bc *BlockChain) StateAt(root common.Hash) (*state.StateDB, *state.StateDB, error) {
	publicStateDb, publicStateDbErr := state.New(root, bc.stateCache)
	if publicStateDbErr != nil {
		return nil, nil, publicStateDbErr
	}
	privateStateDb, privateStateDbErr := state.New(GetPrivateStateRoot(bc.db, root), bc.privateStateCache)
	if privateStateDbErr != nil {
		return nil, nil, privateStateDbErr
	}

	return publicStateDb, privateStateDb, nil
}

// Reset purges the entire blockchain, restoring it to its genesis state.
func (bc *BlockChain) Reset() error {
	return bc.ResetWithGenesisBlock(bc.genesisBlock)
}

// ResetWithGenesisBlock purges the entire blockchain, restoring it to the
// specified genesis state.
func (bc *BlockChain) ResetWithGenesisBlock(genesis *types.Block) error {
	// Dump the entire block chain and purge the caches
	if err := bc.SetHead(0); err != nil {
		return err
	}
	bc.mu.Lock()
	defer bc.mu.Unlock()

	// Prepare the genesis block and reinitialise the chain
	if err := bc.hc.WriteTd(genesis.Hash(), genesis.NumberU64(), genesis.Difficulty()); err != nil {
		log.Crit("Failed to write genesis block TD", "err", err)
	}
	rawdb.WriteBlock(bc.db, genesis)

	bc.genesisBlock = genesis
	bc.insert(bc.genesisBlock)
	bc.currentBlock.Store(bc.genesisBlock)
	bc.hc.SetGenesis(bc.genesisBlock.Header())
	bc.hc.SetCurrentHeader(bc.genesisBlock.Header())
	bc.currentFastBlock.Store(bc.genesisBlock)

	return nil
}

// repair tries to repair the current blockchain by rolling back the current block
// until one with associated state is found. This is needed to fix incomplete db
// writes caused either by crashes/power outages, or simply non-committed tries.
//
// This method only rolls back the current block. The current header and current
// fast block are left intact.
func (bc *BlockChain) repair(head **types.Block) error {
	for {
		// Abort if we've rewound to a head block that does have associated state
		if _, err := state.New((*head).Root(), bc.stateCache); err == nil {
			log.Info("Rewound blockchain to past state", "number", (*head).Number(), "hash", (*head).Hash())
			return nil
		}
		// Otherwise rewind one block and recheck state availability there
		(*head) = bc.GetBlock((*head).ParentHash(), (*head).NumberU64()-1)
	}
}

// Export writes the active chain to the given writer.
func (bc *BlockChain) Export(w io.Writer) error {
	return bc.ExportN(w, uint64(0), bc.CurrentBlock().NumberU64())
}

// ExportN writes a subset of the active chain to the given writer.
func (bc *BlockChain) ExportN(w io.Writer, first uint64, last uint64) error {
	bc.mu.RLock()
	defer bc.mu.RUnlock()

	if first > last {
		return fmt.Errorf("export failed: first (%d) is greater than last (%d)", first, last)
	}
	log.Info("Exporting batch of blocks", "count", last-first+1)

	start, reported := time.Now(), time.Now()
	for nr := first; nr <= last; nr++ {
		block := bc.GetBlockByNumber(nr)
		if block == nil {
			return fmt.Errorf("export failed on #%d: not found", nr)
		}
		if err := block.EncodeRLP(w); err != nil {
			return err
		}
		if time.Since(reported) >= statsReportLimit {
			log.Info("Exporting blocks", "exported", block.NumberU64()-first, "elapsed", common.PrettyDuration(time.Since(start)))
			reported = time.Now()
		}
	}

	return nil
}

// insert injects a new head block into the current block chain. This method
// assumes that the block is indeed a true head. It will also reset the head
// header and the head fast sync block to this very same block if they are older
// or if they are on a different side chain.
//
// Note, this function assumes that the `mu` mutex is held!
func (bc *BlockChain) insert(block *types.Block) {
	// If the block is on a side chain or an unknown one, force other heads onto it too
	updateHeads := rawdb.ReadCanonicalHash(bc.db, block.NumberU64()) != block.Hash()

	// Add the block to the canonical chain number scheme and mark as the head
	rawdb.WriteCanonicalHash(bc.db, block.Hash(), block.NumberU64())
	rawdb.WriteHeadBlockHash(bc.db, block.Hash())

	bc.currentBlock.Store(block)

	// If the block is better than our head or is on a different chain, force update heads
	if updateHeads {
		bc.hc.SetCurrentHeader(block.Header())
		rawdb.WriteHeadFastBlockHash(bc.db, block.Hash())

		bc.currentFastBlock.Store(block)
	}
}

// Genesis retrieves the chain's genesis block.
func (bc *BlockChain) Genesis() *types.Block {
	return bc.genesisBlock
}

// GetBody retrieves a block body (transactions and uncles) from the database by
// hash, caching it if found.
func (bc *BlockChain) GetBody(hash common.Hash) *types.Body {
	// Short circuit if the body's already in the cache, retrieve otherwise
	if cached, ok := bc.bodyCache.Get(hash); ok {
		body := cached.(*types.Body)
		return body
	}
	number := bc.hc.GetBlockNumber(hash)
	if number == nil {
		return nil
	}
	body := rawdb.ReadBody(bc.db, hash, *number)
	if body == nil {
		return nil
	}
	// Cache the found body for next time and return
	bc.bodyCache.Add(hash, body)
	return body
}

// GetBodyRLP retrieves a block body in RLP encoding from the database by hash,
// caching it if found.
func (bc *BlockChain) GetBodyRLP(hash common.Hash) rlp.RawValue {
	// Short circuit if the body's already in the cache, retrieve otherwise
	if cached, ok := bc.bodyRLPCache.Get(hash); ok {
		return cached.(rlp.RawValue)
	}
	number := bc.hc.GetBlockNumber(hash)
	if number == nil {
		return nil
	}
	body := rawdb.ReadBodyRLP(bc.db, hash, *number)
	if len(body) == 0 {
		return nil
	}
	// Cache the found body for next time and return
	bc.bodyRLPCache.Add(hash, body)
	return body
}

// HasBlock checks if a block is fully present in the database or not.
func (bc *BlockChain) HasBlock(hash common.Hash, number uint64) bool {
	if bc.blockCache.Contains(hash) {
		return true
	}
	return rawdb.HasBody(bc.db, hash, number)
}

// HasState checks if state trie is fully present in the database or not.
func (bc *BlockChain) HasState(hash common.Hash) bool {
	_, err := bc.stateCache.OpenTrie(hash)
	return err == nil
}

// HasBlockAndState checks if a block and associated state trie is fully present
// in the database or not, caching it if present.
func (bc *BlockChain) HasBlockAndState(hash common.Hash, number uint64) bool {
	// Check first that the block itself is known
	block := bc.GetBlock(hash, number)
	if block == nil {
		return false
	}
	return bc.HasState(block.Root())
}

// GetBlock retrieves a block from the database by hash and number,
// caching it if found.
func (bc *BlockChain) GetBlock(hash common.Hash, number uint64) *types.Block {
	// Short circuit if the block's already in the cache, retrieve otherwise
	if block, ok := bc.blockCache.Get(hash); ok {
		return block.(*types.Block)
	}
	block := rawdb.ReadBlock(bc.db, hash, number)
	if block == nil {
		return nil
	}
	// Cache the found block for next time and return
	bc.blockCache.Add(block.Hash(), block)
	return block
}

// GetBlockByHash retrieves a block from the database by hash, caching it if found.
func (bc *BlockChain) GetBlockByHash(hash common.Hash) *types.Block {
	number := bc.hc.GetBlockNumber(hash)
	if number == nil {
		return nil
	}
	return bc.GetBlock(hash, *number)
}

// GetBlockByNumber retrieves a block from the database by number, caching it
// (associated with its hash) if found.
func (bc *BlockChain) GetBlockByNumber(number uint64) *types.Block {
	hash := rawdb.ReadCanonicalHash(bc.db, number)
	if hash == (common.Hash{}) {
		return nil
	}
	return bc.GetBlock(hash, number)
}

// GetReceiptsByHash retrieves the receipts for all transactions in a given block.
func (bc *BlockChain) GetReceiptsByHash(hash common.Hash) types.Receipts {
	number := rawdb.ReadHeaderNumber(bc.db, hash)
	if number == nil {
		return nil
	}
	return rawdb.ReadReceipts(bc.db, hash, *number)
}

// GetBlocksFromHash returns the block corresponding to hash and up to n-1 ancestors.
// [deprecated by eth/62]
func (bc *BlockChain) GetBlocksFromHash(hash common.Hash, n int) (blocks []*types.Block) {
	number := bc.hc.GetBlockNumber(hash)
	if number == nil {
		return nil
	}
	for i := 0; i < n; i++ {
		block := bc.GetBlock(hash, *number)
		if block == nil {
			break
		}
		blocks = append(blocks, block)
		hash = block.ParentHash()
		*number--
	}
	return
}

// GetUnclesInChain retrieves all the uncles from a given block backwards until
// a specific distance is reached.
func (bc *BlockChain) GetUnclesInChain(block *types.Block, length int) []*types.Header {
	uncles := []*types.Header{}
	for i := 0; block != nil && i < length; i++ {
		uncles = append(uncles, block.Uncles()...)
		block = bc.GetBlock(block.ParentHash(), block.NumberU64()-1)
	}
	return uncles
}

// TrieNode retrieves a blob of data associated with a trie node (or code hash)
// either from ephemeral in-memory cache, or from persistent storage.
func (bc *BlockChain) TrieNode(hash common.Hash) ([]byte, error) {
	return bc.stateCache.TrieDB().Node(hash)
}

// Stop stops the blockchain service. If any imports are currently in progress
// it will abort them using the procInterrupt.
func (bc *BlockChain) Stop() {
	if !atomic.CompareAndSwapInt32(&bc.running, 0, 1) {
		return
	}
	// Unsubscribe all subscriptions registered from blockchain
	bc.scope.Close()
	close(bc.quit)
	atomic.StoreInt32(&bc.procInterrupt, 1)

	bc.wg.Wait()

	// Ensure the state of a recent block is also stored to disk before exiting.
	// We're writing three different states to catch different restart scenarios:
	//  - HEAD:     So we don't need to reprocess any blocks in the general case
	//  - HEAD-1:   So we don't do large reorgs if our HEAD becomes an uncle
	//  - HEAD-127: So we have a hard limit on the number of blocks reexecuted
	if !bc.cacheConfig.Disabled {
		triedb := bc.stateCache.TrieDB()

		for _, offset := range []uint64{0, 1, triesInMemory - 1} {
			if number := bc.CurrentBlock().NumberU64(); number > offset {
				recent := bc.GetBlockByNumber(number - offset)

				log.Info("Writing cached state to disk", "block", recent.Number(), "hash", recent.Hash(), "root", recent.Root())
				if err := triedb.Commit(recent.Root(), true); err != nil {
					log.Error("Failed to commit recent state trie", "err", err)
				}
			}
		}
		for !bc.triegc.Empty() {
			triedb.Dereference(bc.triegc.PopItem().(common.Hash))
		}
		if size, _ := triedb.Size(); size != 0 {
			log.Error("Dangling trie nodes after full cleanup")
		}
	}
	log.Info("Blockchain manager stopped")
}

func (bc *BlockChain) procFutureBlocks() {
	blocks := make([]*types.Block, 0, bc.futureBlocks.Len())
	for _, hash := range bc.futureBlocks.Keys() {
		if block, exist := bc.futureBlocks.Peek(hash); exist {
			blocks = append(blocks, block.(*types.Block))
		}
	}
	if len(blocks) > 0 {
		types.BlockBy(types.Number).Sort(blocks)

		// Insert one by one as chain insertion needs contiguous ancestry between blocks
		for i := range blocks {
			bc.InsertChain(blocks[i : i+1])
		}
	}
}

// WriteStatus status of write
type WriteStatus byte

const (
	NonStatTy WriteStatus = iota
	CanonStatTy
	SideStatTy
)

// Rollback is designed to remove a chain of links from the database that aren't
// certain enough to be valid.
func (bc *BlockChain) Rollback(chain []common.Hash) {
	bc.mu.Lock()
	defer bc.mu.Unlock()

	for i := len(chain) - 1; i >= 0; i-- {
		hash := chain[i]

		currentHeader := bc.hc.CurrentHeader()
		if currentHeader.Hash() == hash {
			bc.hc.SetCurrentHeader(bc.GetHeader(currentHeader.ParentHash, currentHeader.Number.Uint64()-1))
		}
		if currentFastBlock := bc.CurrentFastBlock(); currentFastBlock.Hash() == hash {
			newFastBlock := bc.GetBlock(currentFastBlock.ParentHash(), currentFastBlock.NumberU64()-1)
			bc.currentFastBlock.Store(newFastBlock)
			rawdb.WriteHeadFastBlockHash(bc.db, newFastBlock.Hash())
		}
		if currentBlock := bc.CurrentBlock(); currentBlock.Hash() == hash {
			newBlock := bc.GetBlock(currentBlock.ParentHash(), currentBlock.NumberU64()-1)
			bc.currentBlock.Store(newBlock)
			rawdb.WriteHeadBlockHash(bc.db, newBlock.Hash())
		}
	}
}

// SetReceiptsData computes all the non-consensus fields of the receipts
func SetReceiptsData(config *params.ChainConfig, block *types.Block, receipts types.Receipts) error {
	signer := types.MakeSigner(config, block.Number())

	transactions, logIndex := block.Transactions(), uint(0)
	if len(transactions) != len(receipts) {
		return errors.New("transaction and receipt count mismatch")
	}

	for j := 0; j < len(receipts); j++ {
		// The transaction hash can be retrieved from the transaction itself
		receipts[j].TxHash = transactions[j].Hash()

		// The contract address can be derived from the transaction itself
		if transactions[j].To() == nil {
			// Deriving the signer is expensive, only do if it's actually needed
			from, _ := types.Sender(signer, transactions[j])
			receipts[j].ContractAddress = crypto.CreateAddress(from, transactions[j].Nonce())
		}
		// The used gas can be calculated based on previous receipts
		if j == 0 {
			receipts[j].GasUsed = receipts[j].CumulativeGasUsed
		} else {
			receipts[j].GasUsed = receipts[j].CumulativeGasUsed - receipts[j-1].CumulativeGasUsed
		}
		// The derived log fields can simply be set from the block and transaction
		for k := 0; k < len(receipts[j].Logs); k++ {
			receipts[j].Logs[k].BlockNumber = block.NumberU64()
			receipts[j].Logs[k].BlockHash = block.Hash()
			receipts[j].Logs[k].TxHash = receipts[j].TxHash
			receipts[j].Logs[k].TxIndex = uint(j)
			receipts[j].Logs[k].Index = logIndex
			logIndex++
		}
	}
	return nil
}

// InsertReceiptChain attempts to complete an already existing header chain with
// transaction and receipt data.
func (bc *BlockChain) InsertReceiptChain(blockChain types.Blocks, receiptChain []types.Receipts) (int, error) {
	bc.wg.Add(1)
	defer bc.wg.Done()

	// Do a sanity check that the provided chain is actually ordered and linked
	for i := 1; i < len(blockChain); i++ {
		if blockChain[i].NumberU64() != blockChain[i-1].NumberU64()+1 || blockChain[i].ParentHash() != blockChain[i-1].Hash() {
			log.Error("Non contiguous receipt insert", "number", blockChain[i].Number(), "hash", blockChain[i].Hash(), "parent", blockChain[i].ParentHash(),
				"prevnumber", blockChain[i-1].Number(), "prevhash", blockChain[i-1].Hash())
			return 0, fmt.Errorf("non contiguous insert: item %d is #%d [%x…], item %d is #%d [%x…] (parent [%x…])", i-1, blockChain[i-1].NumberU64(),
				blockChain[i-1].Hash().Bytes()[:4], i, blockChain[i].NumberU64(), blockChain[i].Hash().Bytes()[:4], blockChain[i].ParentHash().Bytes()[:4])
		}
	}

	var (
		stats = struct{ processed, ignored int32 }{}
		start = time.Now()
		bytes = 0
		batch = bc.db.NewBatch()
	)
	for i, block := range blockChain {
		receipts := receiptChain[i]
		// Short circuit insertion if shutting down or processing failed
		if atomic.LoadInt32(&bc.procInterrupt) == 1 {
			return 0, nil
		}
		// Short circuit if the owner header is unknown
		if !bc.HasHeader(block.Hash(), block.NumberU64()) {
			return i, fmt.Errorf("containing header #%d [%x…] unknown", block.Number(), block.Hash().Bytes()[:4])
		}
		// Skip if the entire data is already known
		if bc.HasBlock(block.Hash(), block.NumberU64()) {
			stats.ignored++
			continue
		}
		// Compute all the non-consensus fields of the receipts
		if err := SetReceiptsData(bc.chainConfig, block, receipts); err != nil {
			return i, fmt.Errorf("failed to set receipts data: %v", err)
		}
		// Write all the data out into the database
		rawdb.WriteBody(batch, block.Hash(), block.NumberU64(), block.Body())
		rawdb.WriteReceipts(batch, block.Hash(), block.NumberU64(), receipts)
		rawdb.WriteTxLookupEntries(batch, block)

		stats.processed++

		if batch.ValueSize() >= ethdb.IdealBatchSize {
			if err := batch.Write(); err != nil {
				return 0, err
			}
			bytes += batch.ValueSize()
			batch.Reset()
		}
	}
	if batch.ValueSize() > 0 {
		bytes += batch.ValueSize()
		if err := batch.Write(); err != nil {
			return 0, err
		}
	}

	// Update the head fast sync block if better
	bc.mu.Lock()
	head := blockChain[len(blockChain)-1]
	if td := bc.GetTd(head.Hash(), head.NumberU64()); td != nil { // Rewind may have occurred, skip in that case
		currentFastBlock := bc.CurrentFastBlock()
		if bc.GetTd(currentFastBlock.Hash(), currentFastBlock.NumberU64()).Cmp(td) < 0 {
			rawdb.WriteHeadFastBlockHash(bc.db, head.Hash())
			bc.currentFastBlock.Store(head)
		}
	}
	bc.mu.Unlock()

	context := []interface{}{
		"count", stats.processed, "elapsed", common.PrettyDuration(time.Since(start)),
		"number", head.Number(), "hash", head.Hash(), "age", common.PrettyAge(time.Unix(head.Time().Int64(), 0)),
		"size", common.StorageSize(bytes),
	}
	if stats.ignored > 0 {
		context = append(context, []interface{}{"ignored", stats.ignored}...)
	}
	log.Info("Imported new block receipts", context...)

	return 0, nil
}

var lastWrite uint64

// WriteBlockWithoutState writes only the block and its metadata to the database,
// but does not write any state. This is used to construct competing side forks
// up to the point where they exceed the canonical total difficulty.
func (bc *BlockChain) WriteBlockWithoutState(block *types.Block, td *big.Int) (err error) {
	bc.wg.Add(1)
	defer bc.wg.Done()

	if err := bc.hc.WriteTd(block.Hash(), block.NumberU64(), td); err != nil {
		return err
	}
	rawdb.WriteBlock(bc.db, block)

	return nil
}

// WriteBlockWithState writes the block and all associated state to the database.
func (bc *BlockChain) WriteBlockWithState(block *types.Block, receipts []*types.Receipt, state , privateState *state.StateDB) (status WriteStatus, err error) {
	bc.wg.Add(1)
	defer bc.wg.Done()

	// Calculate the total difficulty of the block
	ptd := bc.GetTd(block.ParentHash(), block.NumberU64()-1)
	if ptd == nil {
		return NonStatTy, consensus.ErrUnknownAncestor
	}
	// Make sure no inconsistent state is leaked during insertion
	bc.mu.Lock()
	defer bc.mu.Unlock()

	currentBlock := bc.CurrentBlock()
	localTd := bc.GetTd(currentBlock.Hash(), currentBlock.NumberU64())
	externTd := new(big.Int).Add(block.Difficulty(), ptd)

	// Irrelevant of the canonical status, write the block itself to the database
	if err := bc.hc.WriteTd(block.Hash(), block.NumberU64(), externTd); err != nil {
		return NonStatTy, err
	}
	rawdb.WriteBlock(bc.db, block)

	root, err := state.Commit(bc.chainConfig.IsEIP158(block.Number()))

	if err != nil {
		return NonStatTy, err
	}
	triedb := bc.stateCache.TrieDB()

	// Explicit commit for privateStateTriedb to handle Raft
	if privateState != nil {
		privateRoot, err := privateState.Commit(bc.chainConfig.IsEIP158(block.Number()))
		if err != nil {
			return NonStatTy, err
		}
		privateTriedb := bc.privateStateCache.TrieDB()
		if err := privateTriedb.Commit(privateRoot, false); err != nil {
			return NonStatTy, err
		}
	}

	// If we're running an archive node, always flush
	if bc.cacheConfig.Disabled {
		if err := triedb.Commit(root, false); err != nil {
			return NonStatTy, err
		}

	} else {
		// Full but not archive node, do proper garbage collection
		triedb.Reference(root, common.Hash{}) // metadata reference to keep trie alive
		bc.triegc.Push(root, -int64(block.NumberU64()))

		if current := block.NumberU64(); current > triesInMemory {
			// If we exceeded our memory allowance, flush matured singleton nodes to disk
			var (
				nodes, imgs = triedb.Size()
				limit       = common.StorageSize(bc.cacheConfig.TrieNodeLimit) * 1024 * 1024
			)
			if nodes > limit || imgs > 4*1024*1024 {
				triedb.Cap(limit - ethdb.IdealBatchSize)
			}
			// Find the next state trie we need to commit
			header := bc.GetHeaderByNumber(current - triesInMemory)
			chosen := header.Number.Uint64()

			// If we exceeded out time allowance, flush an entire trie to disk
			if bc.gcproc > bc.cacheConfig.TrieTimeLimit {
				// If we're exceeding limits but haven't reached a large enough memory gap,
				// warn the user that the system is becoming unstable.
				if chosen < lastWrite+triesInMemory && bc.gcproc >= 2*bc.cacheConfig.TrieTimeLimit {
					log.Info("State in memory for too long, committing", "time", bc.gcproc, "allowance", bc.cacheConfig.TrieTimeLimit, "optimum", float64(chosen-lastWrite)/triesInMemory)
				}
				// Flush an entire trie and restart the counters
				triedb.Commit(header.Root, true)
				lastWrite = chosen
				bc.gcproc = 0
			}
			// Garbage collect anything below our required write retention
			for !bc.triegc.Empty() {
				root, number := bc.triegc.Pop()
				if uint64(-number) > chosen {
					bc.triegc.Push(root, number)
					break
				}
				triedb.Dereference(root.(common.Hash))
			}
		}
	}

	// Write other block data using a batch.
	batch := bc.db.NewBatch()
	rawdb.WriteReceipts(batch, block.Hash(), block.NumberU64(), receipts)

	// If the total difficulty is higher than our known, add it to the canonical chain
	// Second clause in the if statement reduces the vulnerability to selfish mining.
	// Please refer to http://www.cs.cornell.edu/~ie53/publications/btcProcFC.pdf
	reorg := externTd.Cmp(localTd) > 0
	currentBlock = bc.CurrentBlock()
	if !reorg && externTd.Cmp(localTd) == 0 {
		// Split same-difficulty blocks by number, then preferentially select
		// the block generated by the local miner as the canonical block.
		if block.NumberU64() < currentBlock.NumberU64() {
			reorg = true
		} else if block.NumberU64() == currentBlock.NumberU64() {
			var currentPreserve, blockPreserve bool
			if bc.shouldPreserve != nil {
				currentPreserve, blockPreserve = bc.shouldPreserve(currentBlock), bc.shouldPreserve(block)
			}
			reorg = !currentPreserve && (blockPreserve || mrand.Float64() < 0.5)
		}
	}
	if reorg {
		// Reorganise the chain if the parent is not the head block
		if block.ParentHash() != currentBlock.Hash() {
			if err := bc.reorg(currentBlock, block); err != nil {
				return NonStatTy, err
			}
		}
		// Write the positional metadata for transaction/receipt lookups and preimages
		rawdb.WriteTxLookupEntries(batch, block)
		rawdb.WritePreimages(batch, block.NumberU64(), state.Preimages())

		status = CanonStatTy
	} else {
		status = SideStatTy
	}
	if err := batch.Write(); err != nil {
		return NonStatTy, err
	}

	// Set new head.
	if status == CanonStatTy {
		bc.insert(block)
	}
	bc.futureBlocks.Remove(block.Hash())
	return status, nil
}

// InsertChain attempts to insert the given batch of blocks in to the canonical
// chain or, otherwise, create a fork. If an error is returned it will return
// the index number of the failing block as well an error describing what went
// wrong.
//
// After insertion is done, all accumulated events will be fired.
func (bc *BlockChain) InsertChain(chain types.Blocks) (int, error) {
	n, events, logs, err := bc.insertChain(chain)
	bc.PostChainEvents(events, logs)
	return n, err
}

// Given a slice of public receipts and an overlapping (smaller) slice of
// private receipts, return a new slice where the default for each location is
// the public receipt but we take the private receipt in each place we have
// one.
func mergeReceipts(pub, priv types.Receipts) types.Receipts {
	m := make(map[common.Hash]*types.Receipt)
	for _, receipt := range pub {
		m[receipt.TxHash] = receipt
	}
	for _, receipt := range priv {
		m[receipt.TxHash] = receipt
	}

	ret := make(types.Receipts, 0, len(pub))
	for _, pubReceipt := range pub {
		ret = append(ret, m[pubReceipt.TxHash])
	}

	return ret
}

// insertChain will execute the actual chain insertion and event aggregation. The
// only reason this method exists as a separate one is to make locking cleaner
// with deferred statements.
func (bc *BlockChain) insertChain(chain types.Blocks) (int, []interface{}, []*types.Log, error) {
	// Sanity check that we have something meaningful to import
	if len(chain) == 0 {
		return 0, nil, nil, nil
	}
	// Do a sanity check that the provided chain is actually ordered and linked
	for i := 1; i < len(chain); i++ {
		if chain[i].NumberU64() != chain[i-1].NumberU64()+1 || chain[i].ParentHash() != chain[i-1].Hash() {
			// Chain broke ancestry, log a message (programming error) and skip insertion
			log.Error("Non contiguous block insert", "number", chain[i].Number(), "hash", chain[i].Hash(),
				"parent", chain[i].ParentHash(), "prevnumber", chain[i-1].Number(), "prevhash", chain[i-1].Hash())

			return 0, nil, nil, fmt.Errorf("non contiguous insert: item %d is #%d [%x…], item %d is #%d [%x…] (parent [%x…])", i-1, chain[i-1].NumberU64(),
				chain[i-1].Hash().Bytes()[:4], i, chain[i].NumberU64(), chain[i].Hash().Bytes()[:4], chain[i].ParentHash().Bytes()[:4])
		}
	}
	// Pre-checks passed, start the full block imports
	bc.wg.Add(1)
	defer bc.wg.Done()

	bc.chainmu.Lock()
	defer bc.chainmu.Unlock()

	// A queued approach to delivering events. This is generally
	// faster than direct delivery and requires much less mutex
	// acquiring.
	var (
		stats         = insertStats{startTime: mclock.Now()}
		events        = make([]interface{}, 0, len(chain))
		lastCanon     *types.Block
		coalescedLogs []*types.Log
	)
	// Start the parallel header verifier
	headers := make([]*types.Header, len(chain))
	seals := make([]bool, len(chain))

	for i, block := range chain {
		headers[i] = block.Header()
		seals[i] = true
	}
	abort, results := bc.engine.VerifyHeaders(bc, headers, seals)
	defer close(abort)

	// Start a parallel signature recovery (signer will fluke on fork transition, minimal perf loss)
	senderCacher.recoverFromBlocks(types.MakeSigner(bc.chainConfig, chain[0].Number()), chain)

	// Iterate over the blocks and insert when the verifier permits
	for i, block := range chain {
		// If the chain is terminating, stop processing blocks
		if atomic.LoadInt32(&bc.procInterrupt) == 1 {
			log.Debug("Premature abort during blocks processing")
			break
		}
		// If the header is a banned one, straight out abort
		if BadHashes[block.Hash()] {
			bc.reportBlock(block, nil, ErrBlacklistedHash)
			return i, events, coalescedLogs, ErrBlacklistedHash
		}
		// Wait for the block's verification to complete
		bstart := time.Now()

		err := <-results
		if err == nil {
			err = bc.Validator().ValidateBody(block)
		}
		switch {
		case err == ErrKnownBlock:
			// Block and state both already known. However if the current block is below
			// this number we did a rollback and we should reimport it nonetheless.
			if bc.CurrentBlock().NumberU64() >= block.NumberU64() {
				stats.ignored++
				continue
			}

		case err == consensus.ErrFutureBlock:
			// Allow up to MaxFuture second in the future blocks. If this limit is exceeded
			// the chain is discarded and processed at a later time if given.
			max := big.NewInt(time.Now().Unix() + maxTimeFutureBlocks)
			if block.Time().Cmp(max) > 0 && !bc.chainConfig.IsQuorum {
				return i, events, coalescedLogs, fmt.Errorf("future block: %v > %v", block.Time(), max)
			}
			bc.futureBlocks.Add(block.Hash(), block)
			stats.queued++
			continue

		case err == consensus.ErrUnknownAncestor && bc.futureBlocks.Contains(block.ParentHash()):
			bc.futureBlocks.Add(block.Hash(), block)
			stats.queued++
			continue

		case err == consensus.ErrPrunedAncestor:
			// Block competing with the canonical chain, store in the db, but don't process
			// until the competitor TD goes above the canonical TD
			currentBlock := bc.CurrentBlock()
			localTd := bc.GetTd(currentBlock.Hash(), currentBlock.NumberU64())
			externTd := new(big.Int).Add(bc.GetTd(block.ParentHash(), block.NumberU64()-1), block.Difficulty())
			if localTd.Cmp(externTd) > 0 {
				if err = bc.WriteBlockWithoutState(block, externTd); err != nil {
					return i, events, coalescedLogs, err
				}
				continue
			}
			// Competitor chain beat canonical, gather all blocks from the common ancestor
			var winner []*types.Block

			parent := bc.GetBlock(block.ParentHash(), block.NumberU64()-1)
			for !bc.HasState(parent.Root()) {
				winner = append(winner, parent)
				parent = bc.GetBlock(parent.ParentHash(), parent.NumberU64()-1)
			}
			for j := 0; j < len(winner)/2; j++ {
				winner[j], winner[len(winner)-1-j] = winner[len(winner)-1-j], winner[j]
			}
			// Import all the pruned blocks to make the state available
			bc.chainmu.Unlock()
			_, evs, logs, err := bc.insertChain(winner)
			bc.chainmu.Lock()
			events, coalescedLogs = evs, logs

			if err != nil {
				return i, events, coalescedLogs, err
			}

		case err != nil:
			bc.reportBlock(block, nil, err)
			return i, events, coalescedLogs, err
		}
		// Create a new statedb using the parent block and report an
		// error if it fails.
		var parent *types.Block
		if i == 0 {
			parent = bc.GetBlock(block.ParentHash(), block.NumberU64()-1)
		} else {
			parent = chain[i-1]
		}

		// alias state.New because we introduce a variable named state on the next line
		stateNew := state.New

		state, err := state.New(parent.Root(), bc.stateCache)
		if err != nil {
			return i, events, coalescedLogs, err
		}

		// Quorum
		privateStateRoot := GetPrivateStateRoot(bc.db, parent.Root())
		privateState, err := stateNew(privateStateRoot, bc.privateStateCache)
		if err != nil {
			return i, events, coalescedLogs, err
		}
		// /Quorum

		// Process block using the parent state as reference point.
		receipts, privateReceipts, logs, usedGas, err := bc.processor.Process(block, state, privateState, bc.vmConfig)
		if err != nil {
			bc.reportBlock(block, receipts, err)
			return i, events, coalescedLogs, err
		}
		// Validate the state using the default validator
		err = bc.Validator().ValidateState(block, parent, state, receipts, usedGas)
		if err != nil {
			bc.reportBlock(block, receipts, err)
			return i, events, coalescedLogs, err
		}

		// Quorum
		// Write private state changes to database
		if privateStateRoot, err = privateState.Commit(bc.Config().IsEIP158(block.Number())); err != nil {
			return i, events, coalescedLogs, err
		}
		if err := WritePrivateStateRoot(bc.db, block.Root(), privateStateRoot); err != nil {
			return i, events, coalescedLogs, err
		}
		// /Quorum

		allReceipts := mergeReceipts(receipts, privateReceipts)

		proctime := time.Since(bstart)

		// Write the block to the chain and get the status.
		status, err := bc.WriteBlockWithState(block, allReceipts, state, privateState)
		if err != nil {
			return i, events, coalescedLogs, err
		}
		if err := WritePrivateBlockBloom(bc.db, block.NumberU64(), privateReceipts); err != nil {
			return i, events, coalescedLogs, err
		}
		switch status {
		case CanonStatTy:
			log.Debug("Inserted new block", "number", block.Number(), "hash", block.Hash(), "uncles", len(block.Uncles()),
				"txs", len(block.Transactions()), "gas", block.GasUsed(), "elapsed", common.PrettyDuration(time.Since(bstart)))

			coalescedLogs = append(coalescedLogs, logs...)
			blockInsertTimer.UpdateSince(bstart)
			events = append(events, ChainEvent{block, block.Hash(), logs})
			lastCanon = block

			// Only count canonical blocks for GC processing time
			bc.gcproc += proctime

		case SideStatTy:
			log.Debug("Inserted forked block", "number", block.Number(), "hash", block.Hash(), "diff", block.Difficulty(), "elapsed",
				common.PrettyDuration(time.Since(bstart)), "txs", len(block.Transactions()), "gas", block.GasUsed(), "uncles", len(block.Uncles()))

			blockInsertTimer.UpdateSince(bstart)
			events = append(events, ChainSideEvent{block})
		}
		stats.processed++
		stats.usedGas += usedGas

		cache, _ := bc.stateCache.TrieDB().Size()
		stats.report(chain, i, cache)
	}
	// Append a single chain head event if we've progressed the chain
	if lastCanon != nil && bc.CurrentBlock().Hash() == lastCanon.Hash() {
		events = append(events, ChainHeadEvent{lastCanon})
	}
	return 0, events, coalescedLogs, nil
}

// insertStats tracks and reports on block insertion.
type insertStats struct {
	queued, processed, ignored int
	usedGas                    uint64
	lastIndex                  int
	startTime                  mclock.AbsTime
}

// statsReportLimit is the time limit during import and export after which we
// always print out progress. This avoids the user wondering what's going on.
const statsReportLimit = 8 * time.Second

// report prints statistics if some number of blocks have been processed
// or more than a few seconds have passed since the last message.
func (st *insertStats) report(chain []*types.Block, index int, cache common.StorageSize) {
	// Fetch the timings for the batch
	var (
		now     = mclock.Now()
		elapsed = time.Duration(now) - time.Duration(st.startTime)
	)
	// If we're at the last block of the batch or report period reached, log
	if index == len(chain)-1 || elapsed >= statsReportLimit {
		var (
			end = chain[index]
			txs = countTransactions(chain[st.lastIndex : index+1])
		)
		context := []interface{}{
			"blocks", st.processed, "txs", txs, "mgas", float64(st.usedGas) / 1000000,
			"elapsed", common.PrettyDuration(elapsed), "mgasps", float64(st.usedGas) * 1000 / float64(elapsed),
			"number", end.Number(), "hash", end.Hash(),
		}
		if timestamp := time.Unix(end.Time().Int64(), 0); time.Since(timestamp) > time.Minute {
			context = append(context, []interface{}{"age", common.PrettyAge(timestamp)}...)
		}
		context = append(context, []interface{}{"cache", cache}...)

		if st.queued > 0 {
			context = append(context, []interface{}{"queued", st.queued}...)
		}
		if st.ignored > 0 {
			context = append(context, []interface{}{"ignored", st.ignored}...)
		}
		log.Info("Imported new chain segment", context...)

		*st = insertStats{startTime: now, lastIndex: index + 1}
	}
}

func countTransactions(chain []*types.Block) (c int) {
	for _, b := range chain {
		c += len(b.Transactions())
	}
	return c
}

// reorgs takes two blocks, an old chain and a new chain and will reconstruct the blocks and inserts them
// to be part of the new canonical chain and accumulates potential missing transactions and post an
// event about them
func (bc *BlockChain) reorg(oldBlock, newBlock *types.Block) error {
	var (
		newChain    types.Blocks
		oldChain    types.Blocks
		commonBlock *types.Block
		deletedTxs  types.Transactions
		deletedLogs []*types.Log
		// collectLogs collects the logs that were generated during the
		// processing of the block that corresponds with the given hash.
		// These logs are later announced as deleted.
		collectLogs = func(hash common.Hash) {
			// Coalesce logs and set 'Removed'.
			number := bc.hc.GetBlockNumber(hash)
			if number == nil {
				return
			}
			receipts := rawdb.ReadReceipts(bc.db, hash, *number)
			for _, receipt := range receipts {
				for _, log := range receipt.Logs {
					del := *log
					del.Removed = true
					deletedLogs = append(deletedLogs, &del)
				}
			}
		}
	)

	// first reduce whoever is higher bound
	if oldBlock.NumberU64() > newBlock.NumberU64() {
		// reduce old chain
		for ; oldBlock != nil && oldBlock.NumberU64() != newBlock.NumberU64(); oldBlock = bc.GetBlock(oldBlock.ParentHash(), oldBlock.NumberU64()-1) {
			oldChain = append(oldChain, oldBlock)
			deletedTxs = append(deletedTxs, oldBlock.Transactions()...)

			collectLogs(oldBlock.Hash())
		}
	} else {
		// reduce new chain and append new chain blocks for inserting later on
		for ; newBlock != nil && newBlock.NumberU64() != oldBlock.NumberU64(); newBlock = bc.GetBlock(newBlock.ParentHash(), newBlock.NumberU64()-1) {
			newChain = append(newChain, newBlock)
		}
	}
	if oldBlock == nil {
		return fmt.Errorf("Invalid old chain")
	}
	if newBlock == nil {
		return fmt.Errorf("Invalid new chain")
	}

	for {
		if oldBlock.Hash() == newBlock.Hash() {
			commonBlock = oldBlock
			break
		}

		oldChain = append(oldChain, oldBlock)
		newChain = append(newChain, newBlock)
		deletedTxs = append(deletedTxs, oldBlock.Transactions()...)
		collectLogs(oldBlock.Hash())

		oldBlock, newBlock = bc.GetBlock(oldBlock.ParentHash(), oldBlock.NumberU64()-1), bc.GetBlock(newBlock.ParentHash(), newBlock.NumberU64()-1)
		if oldBlock == nil {
			return fmt.Errorf("Invalid old chain")
		}
		if newBlock == nil {
			return fmt.Errorf("Invalid new chain")
		}
	}
	// Ensure the user sees large reorgs
	if len(oldChain) > 0 && len(newChain) > 0 {
		logFn := log.Debug
		if len(oldChain) > 63 {
			logFn = log.Warn
		}
		logFn("Chain split detected", "number", commonBlock.Number(), "hash", commonBlock.Hash(),
			"drop", len(oldChain), "dropfrom", oldChain[0].Hash(), "add", len(newChain), "addfrom", newChain[0].Hash())
	} else {
		log.Error("Impossible reorg, please file an issue", "oldnum", oldBlock.Number(), "oldhash", oldBlock.Hash(), "newnum", newBlock.Number(), "newhash", newBlock.Hash())
	}
	// Insert the new chain, taking care of the proper incremental order
	var addedTxs types.Transactions
	for i := len(newChain) - 1; i >= 0; i-- {
		// insert the block in the canonical way, re-writing history
		bc.insert(newChain[i])
		// write lookup entries for hash based transaction/receipt searches
		rawdb.WriteTxLookupEntries(bc.db, newChain[i])
		addedTxs = append(addedTxs, newChain[i].Transactions()...)
	}
	// calculate the difference between deleted and added transactions
	diff := types.TxDifference(deletedTxs, addedTxs)
	// When transactions get deleted from the database that means the
	// receipts that were created in the fork must also be deleted
	batch := bc.db.NewBatch()
	for _, tx := range diff {
		rawdb.DeleteTxLookupEntry(batch, tx.Hash())
	}
	batch.Write()

	if len(deletedLogs) > 0 {
		go bc.rmLogsFeed.Send(RemovedLogsEvent{deletedLogs})
	}
	if len(oldChain) > 0 {
		go func() {
			for _, block := range oldChain {
				bc.chainSideFeed.Send(ChainSideEvent{Block: block})
			}
		}()
	}

	return nil
}

// PostChainEvents iterates over the events generated by a chain insertion and
// posts them into the event feed.
// TODO: Should not expose PostChainEvents. The chain events should be posted in WriteBlock.
func (bc *BlockChain) PostChainEvents(events []interface{}, logs []*types.Log) {
	// post event logs for further processing
	if logs != nil {
		bc.logsFeed.Send(logs)
	}
	for _, event := range events {
		switch ev := event.(type) {
		case ChainEvent:
			bc.chainFeed.Send(ev)

		case ChainHeadEvent:
			bc.chainHeadFeed.Send(ev)

		case ChainSideEvent:
			bc.chainSideFeed.Send(ev)
		}
	}
}

func (bc *BlockChain) update() {
	futureTimer := time.NewTicker(5 * time.Second)
	defer futureTimer.Stop()
	for {
		select {
		case <-futureTimer.C:
			bc.procFutureBlocks()
		case <-bc.quit:
			return
		}
	}
}

// BadBlocks returns a list of the last 'bad blocks' that the client has seen on the network
func (bc *BlockChain) BadBlocks() []*types.Block {
	blocks := make([]*types.Block, 0, bc.badBlocks.Len())
	for _, hash := range bc.badBlocks.Keys() {
		if blk, exist := bc.badBlocks.Peek(hash); exist {
			block := blk.(*types.Block)
			blocks = append(blocks, block)
		}
	}
	return blocks
}

// HasBadBlock returns whether the block with the hash is a bad block. dep: Istanbul
func (bc *BlockChain) HasBadBlock(hash common.Hash) bool {
	return bc.badBlocks.Contains(hash)
}

// addBadBlock adds a bad block to the bad-block LRU cache
func (bc *BlockChain) addBadBlock(block *types.Block) {
	bc.badBlocks.Add(block.Hash(), block)
}

// reportBlock logs a bad block error.
func (bc *BlockChain) reportBlock(block *types.Block, receipts types.Receipts, err error) {
	bc.addBadBlock(block)

	var receiptString string
	for _, receipt := range receipts {
		receiptString += fmt.Sprintf("\t%v\n", receipt)
	}
	log.Error(fmt.Sprintf(`
########## BAD BLOCK #########
Chain config: %v

Number: %v
Hash: 0x%x
%v

Error: %v
##############################
`, bc.chainConfig, block.Number(), block.Hash(), receiptString, err))
}

// InsertHeaderChain attempts to insert the given header chain in to the local
// chain, possibly creating a reorg. If an error is returned, it will return the
// index number of the failing header as well an error describing what went wrong.
//
// The verify parameter can be used to fine tune whether nonce verification
// should be done or not. The reason behind the optional check is because some
// of the header retrieval mechanisms already need to verify nonces, as well as
// because nonces can be verified sparsely, not needing to check each.
func (bc *BlockChain) InsertHeaderChain(chain []*types.Header, checkFreq int) (int, error) {
	start := time.Now()
	if i, err := bc.hc.ValidateHeaderChain(chain, checkFreq); err != nil {
		return i, err
	}

	// Make sure only one thread manipulates the chain at once
	bc.chainmu.Lock()
	defer bc.chainmu.Unlock()

	bc.wg.Add(1)
	defer bc.wg.Done()

	whFunc := func(header *types.Header) error {
		bc.mu.Lock()
		defer bc.mu.Unlock()

		_, err := bc.hc.WriteHeader(header)
		return err
	}

	return bc.hc.InsertHeaderChain(chain, whFunc, start)
}

// writeHeader writes a header into the local chain, given that its parent is
// already known. If the total difficulty of the newly inserted header becomes
// greater than the current known TD, the canonical chain is re-routed.
//
// Note: This method is not concurrent-safe with inserting blocks simultaneously
// into the chain, as side effects caused by reorganisations cannot be emulated
// without the real blocks. Hence, writing headers directly should only be done
// in two scenarios: pure-header mode of operation (light clients), or properly
// separated header/block phases (non-archive clients).
func (bc *BlockChain) writeHeader(header *types.Header) error {
	bc.wg.Add(1)
	defer bc.wg.Done()

	bc.mu.Lock()
	defer bc.mu.Unlock()

	_, err := bc.hc.WriteHeader(header)
	return err
}

// CurrentHeader retrieves the current head header of the canonical chain. The
// header is retrieved from the HeaderChain's internal cache.
func (bc *BlockChain) CurrentHeader() *types.Header {
	return bc.hc.CurrentHeader()
}

// GetTd retrieves a block's total difficulty in the canonical chain from the
// database by hash and number, caching it if found.
func (bc *BlockChain) GetTd(hash common.Hash, number uint64) *big.Int {
	return bc.hc.GetTd(hash, number)
}

// GetTdByHash retrieves a block's total difficulty in the canonical chain from the
// database by hash, caching it if found.
func (bc *BlockChain) GetTdByHash(hash common.Hash) *big.Int {
	return bc.hc.GetTdByHash(hash)
}

// GetHeader retrieves a block header from the database by hash and number,
// caching it if found.
func (bc *BlockChain) GetHeader(hash common.Hash, number uint64) *types.Header {
	return bc.hc.GetHeader(hash, number)
}

// GetHeaderByHash retrieves a block header from the database by hash, caching it if
// found.
func (bc *BlockChain) GetHeaderByHash(hash common.Hash) *types.Header {
	return bc.hc.GetHeaderByHash(hash)
}

// HasHeader checks if a block header is present in the database or not, caching
// it if present.
func (bc *BlockChain) HasHeader(hash common.Hash, number uint64) bool {
	return bc.hc.HasHeader(hash, number)
}

// GetBlockHashesFromHash retrieves a number of block hashes starting at a given
// hash, fetching towards the genesis block.
func (bc *BlockChain) GetBlockHashesFromHash(hash common.Hash, max uint64) []common.Hash {
	return bc.hc.GetBlockHashesFromHash(hash, max)
}

// GetAncestor retrieves the Nth ancestor of a given block. It assumes that either the given block or
// a close ancestor of it is canonical. maxNonCanonical points to a downwards counter limiting the
// number of blocks to be individually checked before we reach the canonical chain.
//
// Note: ancestor == 0 returns the same block, 1 returns its parent and so on.
func (bc *BlockChain) GetAncestor(hash common.Hash, number, ancestor uint64, maxNonCanonical *uint64) (common.Hash, uint64) {
	bc.chainmu.Lock()
	defer bc.chainmu.Unlock()

	return bc.hc.GetAncestor(hash, number, ancestor, maxNonCanonical)
}

// GetHeaderByNumber retrieves a block header from the database by number,
// caching it (associated with its hash) if found.
func (bc *BlockChain) GetHeaderByNumber(number uint64) *types.Header {
	return bc.hc.GetHeaderByNumber(number)
}

// Config retrieves the blockchain's chain configuration.
func (bc *BlockChain) Config() *params.ChainConfig { return bc.chainConfig }

// Engine retrieves the blockchain's consensus engine.
func (bc *BlockChain) Engine() consensus.Engine { return bc.engine }

// SubscribeRemovedLogsEvent registers a subscription of RemovedLogsEvent.
func (bc *BlockChain) SubscribeRemovedLogsEvent(ch chan<- RemovedLogsEvent) event.Subscription {
	return bc.scope.Track(bc.rmLogsFeed.Subscribe(ch))
}

// SubscribeChainEvent registers a subscription of ChainEvent.
func (bc *BlockChain) SubscribeChainEvent(ch chan<- ChainEvent) event.Subscription {
	return bc.scope.Track(bc.chainFeed.Subscribe(ch))
}

// SubscribeChainHeadEvent registers a subscription of ChainHeadEvent.
func (bc *BlockChain) SubscribeChainHeadEvent(ch chan<- ChainHeadEvent) event.Subscription {
	return bc.scope.Track(bc.chainHeadFeed.Subscribe(ch))
}

// SubscribeChainSideEvent registers a subscription of ChainSideEvent.
func (bc *BlockChain) SubscribeChainSideEvent(ch chan<- ChainSideEvent) event.Subscription {
	return bc.scope.Track(bc.chainSideFeed.Subscribe(ch))
}

// SubscribeLogsEvent registers a subscription of []*types.Log.
func (bc *BlockChain) SubscribeLogsEvent(ch chan<- []*types.Log) event.Subscription {
	return bc.scope.Track(bc.logsFeed.Subscribe(ch))
}<|MERGE_RESOLUTION|>--- conflicted
+++ resolved
@@ -129,14 +129,10 @@
 	validator Validator // block and state validator interface
 	vmConfig  vm.Config
 
-<<<<<<< HEAD
-	badBlocks *lru.Cache // Bad block cache
-
-	privateStateCache state.Database // Private state database to reuse between imports (contains state cache)
-=======
 	badBlocks      *lru.Cache              // Bad block cache
 	shouldPreserve func(*types.Block) bool // Function used to determine whether should preserve the given block.
->>>>>>> 477eb093
+
+	privateStateCache state.Database // Private state database to reuse between imports (contains state cache)
 }
 
 // NewBlockChain returns a fully initialised block chain using information
@@ -156,23 +152,6 @@
 	badBlocks, _ := lru.New(badBlockLimit)
 
 	bc := &BlockChain{
-<<<<<<< HEAD
-		chainConfig:  chainConfig,
-		cacheConfig:  cacheConfig,
-		db:           db,
-		triegc:       prque.New(),
-		stateCache:   state.NewDatabase(db),
-		quit:         make(chan struct{}),
-		bodyCache:    bodyCache,
-		bodyRLPCache: bodyRLPCache,
-		blockCache:   blockCache,
-		futureBlocks: futureBlocks,
-		engine:       engine,
-		vmConfig:     vmConfig,
-		badBlocks:    badBlocks,
-
-		privateStateCache: state.NewDatabase(db),
-=======
 		chainConfig:    chainConfig,
 		cacheConfig:    cacheConfig,
 		db:             db,
@@ -187,7 +166,7 @@
 		engine:         engine,
 		vmConfig:       vmConfig,
 		badBlocks:      badBlocks,
->>>>>>> 477eb093
+		privateStateCache: state.NewDatabase(db),
 	}
 	bc.SetValidator(NewBlockValidator(chainConfig, bc, engine))
 	bc.SetProcessor(NewStateProcessor(chainConfig, bc, engine))
