// Copyright 2015 The go-ethereum Authors
// This file is part of the go-ethereum library.
//
// The go-ethereum library is free software: you can redistribute it and/or modify
// it under the terms of the GNU Lesser General Public License as published by
// the Free Software Foundation, either version 3 of the License, or
// (at your option) any later version.
//
// The go-ethereum library is distributed in the hope that it will be useful,
// but WITHOUT ANY WARRANTY; without even the implied warranty of
// MERCHANTABILITY or FITNESS FOR A PARTICULAR PURPOSE. See the
// GNU Lesser General Public License for more details.
//
// You should have received a copy of the GNU Lesser General Public License
// along with the go-ethereum library. If not, see <http://www.gnu.org/licenses/>.

// Package discover implements the Node Discovery Protocol.
//
// The Node Discovery protocol provides a way to find RLPx nodes that
// can be connected to. It uses a Kademlia-like protocol to maintain a
// distributed database of the IDs and endpoints of all listening
// nodes.
package discover

import (
	crand "crypto/rand"
	"encoding/binary"
	"fmt"
	mrand "math/rand"
	"net"
	"sort"
	"sync"
	"time"

	"github.com/ethereum/go-ethereum/common"
	"github.com/ethereum/go-ethereum/crypto"
	"github.com/ethereum/go-ethereum/log"
	"github.com/ethereum/go-ethereum/p2p/netutil"
)

const (
	alpha           = 3  // Kademlia concurrency factor
	bucketSize      = 16 // Kademlia bucket size
	maxReplacements = 10 // Size of per-bucket replacement list

	// We keep buckets for the upper 1/15 of distances because
	// it's very unlikely we'll ever encounter a node that's closer.
	hashBits          = len(common.Hash{}) * 8
	nBuckets          = hashBits / 15       // Number of buckets
	bucketMinDistance = hashBits - nBuckets // Log distance of closest bucket

	// IP address limits.
	bucketIPLimit, bucketSubnet = 2, 24 // at most 2 addresses from the same /24
	tableIPLimit, tableSubnet   = 10, 24

<<<<<<< HEAD
	maxBondingPingPongs = 16 // Limit on the number of concurrent ping/pong interactions
	maxFindnodeFailures = 5  // Nodes exceeding this limit are dropped

	refreshInterval    = 30 * time.Minute
	revalidateInterval = 10 * time.Second
	copyNodesInterval  = 30 * time.Second
	seedMinTableTime   = 5 * time.Minute
	seedCount          = 30
	seedMaxAge         = 5 * 24 * time.Hour
=======
	maxFindnodeFailures = 5 // Nodes exceeding this limit are dropped
	refreshInterval     = 30 * time.Minute
	revalidateInterval  = 10 * time.Second
	copyNodesInterval   = 30 * time.Second
	seedMinTableTime    = 5 * time.Minute
	seedCount           = 30
	seedMaxAge          = 5 * 24 * time.Hour
>>>>>>> 37685930
)

type Table struct {
	mutex   sync.Mutex        // protects buckets, bucket content, nursery, rand
	buckets [nBuckets]*bucket // index of known nodes by distance
	nursery []*Node           // bootstrap nodes
	rand    *mrand.Rand       // source of randomness, periodically reseeded
	ips     netutil.DistinctNetSet

	db         *nodeDB // database of known nodes
	refreshReq chan chan struct{}
	initDone   chan struct{}
	closeReq   chan struct{}
	closed     chan struct{}

	nodeAddedHook func(*Node) // for testing

	net  transport
	self *Node // metadata of the local node
}

// transport is implemented by the UDP transport.
// it is an interface so we can test without opening lots of UDP
// sockets and without generating a private key.
type transport interface {
	ping(NodeID, *net.UDPAddr) error
	findnode(toid NodeID, addr *net.UDPAddr, target NodeID) ([]*Node, error)
	close()
}

// bucket contains nodes, ordered by their last activity. the entry
// that was most recently active is the first element in entries.
type bucket struct {
	entries      []*Node // live entries, sorted by time of last contact
	replacements []*Node // recently seen nodes to be used if revalidation fails
	ips          netutil.DistinctNetSet
}

func newTable(t transport, ourID NodeID, ourAddr *net.UDPAddr, nodeDBPath string, bootnodes []*Node) (*Table, error) {
	// If no node database was given, use an in-memory one
	db, err := newNodeDB(nodeDBPath, nodeDBVersion, ourID)
	if err != nil {
		return nil, err
	}
	tab := &Table{
		net:        t,
		db:         db,
		self:       NewNode(ourID, ourAddr.IP, uint16(ourAddr.Port), uint16(ourAddr.Port)),
		refreshReq: make(chan chan struct{}),
		initDone:   make(chan struct{}),
		closeReq:   make(chan struct{}),
		closed:     make(chan struct{}),
		rand:       mrand.New(mrand.NewSource(0)),
		ips:        netutil.DistinctNetSet{Subnet: tableSubnet, Limit: tableIPLimit},
<<<<<<< HEAD
	}
	if err := tab.setFallbackNodes(bootnodes); err != nil {
		return nil, err
=======
>>>>>>> 37685930
	}
	if err := tab.setFallbackNodes(bootnodes); err != nil {
		return nil, err
	}
	for i := range tab.buckets {
		tab.buckets[i] = &bucket{
			ips: netutil.DistinctNetSet{Subnet: bucketSubnet, Limit: bucketIPLimit},
		}
	}
	tab.seedRand()
<<<<<<< HEAD
	tab.loadSeedNodes(false)
=======
	tab.loadSeedNodes()
>>>>>>> 37685930
	// Start the background expiration goroutine after loading seeds so that the search for
	// seed nodes also considers older nodes that would otherwise be removed by the
	// expiration.
	tab.db.ensureExpirer()
	go tab.loop()
	return tab, nil
}

func (tab *Table) seedRand() {
	var b [8]byte
	crand.Read(b[:])

	tab.mutex.Lock()
	tab.rand.Seed(int64(binary.BigEndian.Uint64(b[:])))
	tab.mutex.Unlock()
}

// Self returns the local node.
// The returned node should not be modified by the caller.
func (tab *Table) Self() *Node {
	return tab.self
}

// ReadRandomNodes fills the given slice with random nodes from the
// table. It will not write the same node more than once. The nodes in
// the slice are copies and can be modified by the caller.
func (tab *Table) ReadRandomNodes(buf []*Node) (n int) {
	if !tab.isInitDone() {
		return 0
	}
	tab.mutex.Lock()
	defer tab.mutex.Unlock()

	// Find all non-empty buckets and get a fresh slice of their entries.
	var buckets [][]*Node
	for _, b := range tab.buckets {
		if len(b.entries) > 0 {
			buckets = append(buckets, b.entries[:])
		}
	}
	if len(buckets) == 0 {
		return 0
	}
	// Shuffle the buckets.
	for i := len(buckets) - 1; i > 0; i-- {
		j := tab.rand.Intn(len(buckets))
		buckets[i], buckets[j] = buckets[j], buckets[i]
	}
	// Move head of each bucket into buf, removing buckets that become empty.
	var i, j int
	for ; i < len(buf); i, j = i+1, (j+1)%len(buckets) {
		b := buckets[j]
		buf[i] = &(*b[0])
		buckets[j] = b[1:]
		if len(b) == 1 {
			buckets = append(buckets[:j], buckets[j+1:]...)
		}
		if len(buckets) == 0 {
			break
		}
	}
	return i + 1
}

// Close terminates the network listener and flushes the node database.
func (tab *Table) Close() {
	select {
	case <-tab.closed:
		// already closed.
	case tab.closeReq <- struct{}{}:
		<-tab.closed // wait for refreshLoop to end.
	}
}

// setFallbackNodes sets the initial points of contact. These nodes
// are used to connect to the network if the table is empty and there
// are no known nodes in the database.
func (tab *Table) setFallbackNodes(nodes []*Node) error {
	for _, n := range nodes {
		if err := n.validateComplete(); err != nil {
			return fmt.Errorf("bad bootstrap/fallback node %q (%v)", n, err)
		}
	}
	tab.nursery = make([]*Node, 0, len(nodes))
	for _, n := range nodes {
		cpy := *n
		// Recompute cpy.sha because the node might not have been
		// created by NewNode or ParseNode.
		cpy.sha = crypto.Keccak256Hash(n.ID[:])
		tab.nursery = append(tab.nursery, &cpy)
	}
	return nil
}

// isInitDone returns whether the table's initial seeding procedure has completed.
func (tab *Table) isInitDone() bool {
	select {
	case <-tab.initDone:
		return true
	default:
		return false
	}
}

// Resolve searches for a specific node with the given ID.
// It returns nil if the node could not be found.
func (tab *Table) Resolve(targetID NodeID) *Node {
	// If the node is present in the local table, no
	// network interaction is required.
	hash := crypto.Keccak256Hash(targetID[:])
	tab.mutex.Lock()
	cl := tab.closest(hash, 1)
	tab.mutex.Unlock()
	if len(cl.entries) > 0 && cl.entries[0].ID == targetID {
		return cl.entries[0]
	}
	// Otherwise, do a network lookup.
	result := tab.Lookup(targetID)
	for _, n := range result {
		if n.ID == targetID {
			return n
		}
	}
	return nil
}

// Lookup performs a network search for nodes close
// to the given target. It approaches the target by querying
// nodes that are closer to it on each iteration.
// The given target does not need to be an actual node
// identifier.
func (tab *Table) Lookup(targetID NodeID) []*Node {
	return tab.lookup(targetID, true)
}

func (tab *Table) lookup(targetID NodeID, refreshIfEmpty bool) []*Node {
	var (
		target         = crypto.Keccak256Hash(targetID[:])
		asked          = make(map[NodeID]bool)
		seen           = make(map[NodeID]bool)
		reply          = make(chan []*Node, alpha)
		pendingQueries = 0
		result         *nodesByDistance
	)
	// don't query further if we hit ourself.
	// unlikely to happen often in practice.
	asked[tab.self.ID] = true

	for {
		tab.mutex.Lock()
		// generate initial result set
		result = tab.closest(target, bucketSize)
		tab.mutex.Unlock()
		if len(result.entries) > 0 || !refreshIfEmpty {
			break
		}
		// The result set is empty, all nodes were dropped, refresh.
		// We actually wait for the refresh to complete here. The very
		// first query will hit this case and run the bootstrapping
		// logic.
		<-tab.refresh()
		refreshIfEmpty = false
	}

	for {
		// ask the alpha closest nodes that we haven't asked yet
		for i := 0; i < len(result.entries) && pendingQueries < alpha; i++ {
			n := result.entries[i]
			if !asked[n.ID] {
				asked[n.ID] = true
				pendingQueries++
<<<<<<< HEAD
				go func() {
					// Find potential neighbors to bond with
					r, err := tab.net.findnode(n.ID, n.addr(), targetID)
					if err != nil {
						// Bump the failure counter to detect and evacuate non-bonded entries
						fails := tab.db.findFails(n.ID) + 1
						tab.db.updateFindFails(n.ID, fails)
						log.Trace("Bumping findnode failure counter", "id", n.ID, "failcount", fails)

						if fails >= maxFindnodeFailures {
							log.Trace("Too many findnode failures, dropping", "id", n.ID, "failcount", fails)
							tab.delete(n)
						}
					}
					reply <- tab.bondall(r)
				}()
=======
				go tab.findnode(n, targetID, reply)
>>>>>>> 37685930
			}
		}
		if pendingQueries == 0 {
			// we have asked all closest nodes, stop the search
			break
		}
		// wait for the next reply
		for _, n := range <-reply {
			if n != nil && !seen[n.ID] {
				seen[n.ID] = true
				result.push(n, bucketSize)
			}
		}
		pendingQueries--
	}
	return result.entries
}

func (tab *Table) findnode(n *Node, targetID NodeID, reply chan<- []*Node) {
	fails := tab.db.findFails(n.ID)
	r, err := tab.net.findnode(n.ID, n.addr(), targetID)
	if err != nil || len(r) == 0 {
		fails++
		tab.db.updateFindFails(n.ID, fails)
		log.Trace("Findnode failed", "id", n.ID, "failcount", fails, "err", err)
		if fails >= maxFindnodeFailures {
			log.Trace("Too many findnode failures, dropping", "id", n.ID, "failcount", fails)
			tab.delete(n)
		}
	} else if fails > 0 {
		tab.db.updateFindFails(n.ID, fails-1)
	}

	// Grab as many nodes as possible. Some of them might not be alive anymore, but we'll
	// just remove those again during revalidation.
	for _, n := range r {
		tab.add(n)
	}
	reply <- r
}

func (tab *Table) refresh() <-chan struct{} {
	done := make(chan struct{})
	select {
	case tab.refreshReq <- done:
	case <-tab.closed:
		close(done)
	}
	return done
}

// loop schedules refresh, revalidate runs and coordinates shutdown.
func (tab *Table) loop() {
	var (
		revalidate     = time.NewTimer(tab.nextRevalidateTime())
		refresh        = time.NewTicker(refreshInterval)
		copyNodes      = time.NewTicker(copyNodesInterval)
		revalidateDone = make(chan struct{})
		refreshDone    = make(chan struct{})           // where doRefresh reports completion
		waiting        = []chan struct{}{tab.initDone} // holds waiting callers while doRefresh runs
	)
	defer refresh.Stop()
	defer revalidate.Stop()
	defer copyNodes.Stop()

	// Start initial refresh.
	go tab.doRefresh(refreshDone)

loop:
	for {
		select {
		case <-refresh.C:
			tab.seedRand()
			if refreshDone == nil {
				refreshDone = make(chan struct{})
				go tab.doRefresh(refreshDone)
			}
		case req := <-tab.refreshReq:
			waiting = append(waiting, req)
			if refreshDone == nil {
				refreshDone = make(chan struct{})
				go tab.doRefresh(refreshDone)
			}
		case <-refreshDone:
			for _, ch := range waiting {
				close(ch)
			}
			waiting, refreshDone = nil, nil
		case <-revalidate.C:
			go tab.doRevalidate(revalidateDone)
		case <-revalidateDone:
			revalidate.Reset(tab.nextRevalidateTime())
		case <-copyNodes.C:
<<<<<<< HEAD
			go tab.copyBondedNodes()
=======
			go tab.copyLiveNodes()
>>>>>>> 37685930
		case <-tab.closeReq:
			break loop
		}
	}

	if tab.net != nil {
		tab.net.close()
	}
	if refreshDone != nil {
		<-refreshDone
	}
	for _, ch := range waiting {
		close(ch)
	}
	tab.db.close()
	close(tab.closed)
}

// doRefresh performs a lookup for a random target to keep buckets
// full. seed nodes are inserted if the table is empty (initial
// bootstrap or discarded faulty peers).
func (tab *Table) doRefresh(done chan struct{}) {
	defer close(done)

	// Load nodes from the database and insert
	// them. This should yield a few previously seen nodes that are
	// (hopefully) still alive.
<<<<<<< HEAD
	tab.loadSeedNodes(true)
=======
	tab.loadSeedNodes()
>>>>>>> 37685930

	// Run self lookup to discover new neighbor nodes.
	tab.lookup(tab.self.ID, false)

	// The Kademlia paper specifies that the bucket refresh should
	// perform a lookup in the least recently used bucket. We cannot
	// adhere to this because the findnode target is a 512bit value
	// (not hash-sized) and it is not easily possible to generate a
	// sha3 preimage that falls into a chosen bucket.
	// We perform a few lookups with a random target instead.
	for i := 0; i < 3; i++ {
		var target NodeID
		crand.Read(target[:])
		tab.lookup(target, false)
	}
}

<<<<<<< HEAD
func (tab *Table) loadSeedNodes(bond bool) {
	seeds := tab.db.querySeeds(seedCount, seedMaxAge)
	seeds = append(seeds, tab.nursery...)
	if bond {
		seeds = tab.bondall(seeds)
	}
	for i := range seeds {
		seed := seeds[i]
		age := log.Lazy{Fn: func() interface{} { return time.Since(tab.db.bondTime(seed.ID)) }}
=======
func (tab *Table) loadSeedNodes() {
	seeds := tab.db.querySeeds(seedCount, seedMaxAge)
	seeds = append(seeds, tab.nursery...)
	for i := range seeds {
		seed := seeds[i]
		age := log.Lazy{Fn: func() interface{} { return time.Since(tab.db.lastPongReceived(seed.ID)) }}
>>>>>>> 37685930
		log.Debug("Found seed node in database", "id", seed.ID, "addr", seed.addr(), "age", age)
		tab.add(seed)
	}
}

// doRevalidate checks that the last node in a random bucket is still live
// and replaces or deletes the node if it isn't.
func (tab *Table) doRevalidate(done chan<- struct{}) {
	defer func() { done <- struct{}{} }()

	last, bi := tab.nodeToRevalidate()
	if last == nil {
		// No non-empty bucket found.
		return
	}

	// Ping the selected node and wait for a pong.
<<<<<<< HEAD
	err := tab.ping(last.ID, last.addr())
=======
	err := tab.net.ping(last.ID, last.addr())
>>>>>>> 37685930

	tab.mutex.Lock()
	defer tab.mutex.Unlock()
	b := tab.buckets[bi]
	if err == nil {
		// The node responded, move it to the front.
<<<<<<< HEAD
		log.Debug("Revalidated node", "b", bi, "id", last.ID)
=======
		log.Trace("Revalidated node", "b", bi, "id", last.ID)
>>>>>>> 37685930
		b.bump(last)
		return
	}
	// No reply received, pick a replacement or delete the node if there aren't
	// any replacements.
	if r := tab.replace(b, last); r != nil {
<<<<<<< HEAD
		log.Debug("Replaced dead node", "b", bi, "id", last.ID, "ip", last.IP, "r", r.ID, "rip", r.IP)
	} else {
		log.Debug("Removed dead node", "b", bi, "id", last.ID, "ip", last.IP)
=======
		log.Trace("Replaced dead node", "b", bi, "id", last.ID, "ip", last.IP, "r", r.ID, "rip", r.IP)
	} else {
		log.Trace("Removed dead node", "b", bi, "id", last.ID, "ip", last.IP)
>>>>>>> 37685930
	}
}

// nodeToRevalidate returns the last node in a random, non-empty bucket.
func (tab *Table) nodeToRevalidate() (n *Node, bi int) {
	tab.mutex.Lock()
	defer tab.mutex.Unlock()

	for _, bi = range tab.rand.Perm(len(tab.buckets)) {
		b := tab.buckets[bi]
		if len(b.entries) > 0 {
			last := b.entries[len(b.entries)-1]
			return last, bi
		}
	}
	return nil, 0
}

func (tab *Table) nextRevalidateTime() time.Duration {
	tab.mutex.Lock()
	defer tab.mutex.Unlock()

	return time.Duration(tab.rand.Int63n(int64(revalidateInterval)))
}

<<<<<<< HEAD
// copyBondedNodes adds nodes from the table to the database if they have been in the table
// longer then minTableTime.
func (tab *Table) copyBondedNodes() {
=======
// copyLiveNodes adds nodes from the table to the database if they have been in the table
// longer then minTableTime.
func (tab *Table) copyLiveNodes() {
>>>>>>> 37685930
	tab.mutex.Lock()
	defer tab.mutex.Unlock()

	now := time.Now()
	for _, b := range tab.buckets {
		for _, n := range b.entries {
			if now.Sub(n.addedAt) >= seedMinTableTime {
				tab.db.updateNode(n)
			}
		}
	}
}

// closest returns the n nodes in the table that are closest to the
// given id. The caller must hold tab.mutex.
func (tab *Table) closest(target common.Hash, nresults int) *nodesByDistance {
	// This is a very wasteful way to find the closest nodes but
	// obviously correct. I believe that tree-based buckets would make
	// this easier to implement efficiently.
	close := &nodesByDistance{target: target}
	for _, b := range tab.buckets {
		for _, n := range b.entries {
			close.push(n, nresults)
		}
	}
	return close
}

func (tab *Table) len() (n int) {
	for _, b := range tab.buckets {
		n += len(b.entries)
	}
	return n
}

<<<<<<< HEAD
// bondall bonds with all given nodes concurrently and returns
// those nodes for which bonding has probably succeeded.
func (tab *Table) bondall(nodes []*Node) (result []*Node) {
	rc := make(chan *Node, len(nodes))
	for i := range nodes {
		go func(n *Node) {
			nn, _ := tab.bond(false, n.ID, n.addr(), n.TCP)
			rc <- nn
		}(nodes[i])
	}
	for range nodes {
		if n := <-rc; n != nil {
			result = append(result, n)
		}
=======
// bucket returns the bucket for the given node ID hash.
func (tab *Table) bucket(sha common.Hash) *bucket {
	d := logdist(tab.self.sha, sha)
	if d <= bucketMinDistance {
		return tab.buckets[0]
>>>>>>> 37685930
	}
	return tab.buckets[d-bucketMinDistance-1]
}

// add attempts to add the given node to its corresponding bucket. If the bucket has space
// available, adding the node succeeds immediately. Otherwise, the node is added if the
// least recently active node in the bucket does not respond to a ping packet.
//
<<<<<<< HEAD
// bond is meant to operate idempotently in that bonding with a remote
// node which still remembers a previously established bond will work.
// The remote node will simply not send a ping back, causing waitping
// to time out.
//
// If pinged is true, the remote node has just pinged us and one half
// of the process can be skipped.
func (tab *Table) bond(pinged bool, id NodeID, addr *net.UDPAddr, tcpPort uint16) (*Node, error) {
	if id == tab.self.ID {
		return nil, errors.New("is self")
	}
	if pinged && !tab.isInitDone() {
		return nil, errors.New("still initializing")
	}
	// Start bonding if we haven't seen this node for a while or if it failed findnode too often.
	node, fails := tab.db.node(id), tab.db.findFails(id)
	age := time.Since(tab.db.bondTime(id))
	var result error
	if fails > 0 || age > nodeDBNodeExpiration {
		log.Trace("Starting bonding ping/pong", "id", id, "known", node != nil, "failcount", fails, "age", age)

		tab.bondmu.Lock()
		w := tab.bonding[id]
		if w != nil {
			// Wait for an existing bonding process to complete.
			tab.bondmu.Unlock()
			<-w.done
		} else {
			// Register a new bonding process.
			w = &bondproc{done: make(chan struct{})}
			tab.bonding[id] = w
			tab.bondmu.Unlock()
			// Do the ping/pong. The result goes into w.
			tab.pingpong(w, pinged, id, addr, tcpPort)
			// Unregister the process after it's done.
			tab.bondmu.Lock()
			delete(tab.bonding, id)
			tab.bondmu.Unlock()
		}
		// Retrieve the bonding results
		result = w.err
		if result == nil {
			node = w.n
		}
	}
	// Add the node to the table even if the bonding ping/pong
	// fails. It will be relaced quickly if it continues to be
	// unresponsive.
	if node != nil {
		tab.add(node)
		tab.db.updateFindFails(id, 0)
	}
	return node, result
}

func (tab *Table) pingpong(w *bondproc, pinged bool, id NodeID, addr *net.UDPAddr, tcpPort uint16) {
	// Request a bonding slot to limit network usage
	<-tab.bondslots
	defer func() { tab.bondslots <- struct{}{} }()

	// Ping the remote side and wait for a pong.
	if w.err = tab.ping(id, addr); w.err != nil {
		close(w.done)
		return
	}
	if !pinged {
		// Give the remote node a chance to ping us before we start
		// sending findnode requests. If they still remember us,
		// waitping will simply time out.
		tab.net.waitping(id)
	}
	// Bonding succeeded, update the node database.
	w.n = NewNode(id, addr.IP, uint16(addr.Port), tcpPort)
	close(w.done)
}
=======
// The caller must not hold tab.mutex.
func (tab *Table) add(n *Node) {
	tab.mutex.Lock()
	defer tab.mutex.Unlock()
>>>>>>> 37685930

	b := tab.bucket(n.sha)
	if !tab.bumpOrAdd(b, n) {
		// Node is not in table. Add it to the replacement list.
		tab.addReplacement(b, n)
	}
<<<<<<< HEAD
	tab.db.updateBondTime(id, time.Now())
	return nil
}

// bucket returns the bucket for the given node ID hash.
func (tab *Table) bucket(sha common.Hash) *bucket {
	d := logdist(tab.self.sha, sha)
	if d <= bucketMinDistance {
		return tab.buckets[0]
	}
	return tab.buckets[d-bucketMinDistance-1]
}

// add attempts to add the given node its corresponding bucket. If the
// bucket has space available, adding the node succeeds immediately.
// Otherwise, the node is added if the least recently active node in
// the bucket does not respond to a ping packet.
//
// The caller must not hold tab.mutex.
func (tab *Table) add(new *Node) {
	tab.mutex.Lock()
	defer tab.mutex.Unlock()

	b := tab.bucket(new.sha)
	if !tab.bumpOrAdd(b, new) {
		// Node is not in table. Add it to the replacement list.
		tab.addReplacement(b, new)
	}
=======
}

// addThroughPing adds the given node to the table. Compared to plain
// 'add' there is an additional safety measure: if the table is still
// initializing the node is not added. This prevents an attack where the
// table could be filled by just sending ping repeatedly.
//
// The caller must not hold tab.mutex.
func (tab *Table) addThroughPing(n *Node) {
	if !tab.isInitDone() {
		return
	}
	tab.add(n)
>>>>>>> 37685930
}

// stuff adds nodes the table to the end of their corresponding bucket
// if the bucket is not full. The caller must not hold tab.mutex.
func (tab *Table) stuff(nodes []*Node) {
	tab.mutex.Lock()
	defer tab.mutex.Unlock()

	for _, n := range nodes {
		if n.ID == tab.self.ID {
			continue // don't add self
		}
		b := tab.bucket(n.sha)
		if len(b.entries) < bucketSize {
			tab.bumpOrAdd(b, n)
		}
	}
}

// delete removes an entry from the node table. It is used to evacuate dead nodes.
func (tab *Table) delete(node *Node) {
	tab.mutex.Lock()
	defer tab.mutex.Unlock()

	tab.deleteInBucket(tab.bucket(node.sha), node)
}

func (tab *Table) addIP(b *bucket, ip net.IP) bool {
	if netutil.IsLAN(ip) {
		return true
	}
	if !tab.ips.Add(ip) {
		log.Debug("IP exceeds table limit", "ip", ip)
		return false
	}
	if !b.ips.Add(ip) {
		log.Debug("IP exceeds bucket limit", "ip", ip)
		tab.ips.Remove(ip)
		return false
	}
	return true
}

func (tab *Table) removeIP(b *bucket, ip net.IP) {
	if netutil.IsLAN(ip) {
		return
	}
	tab.ips.Remove(ip)
	b.ips.Remove(ip)
}

func (tab *Table) addReplacement(b *bucket, n *Node) {
	for _, e := range b.replacements {
		if e.ID == n.ID {
			return // already in list
		}
	}
	if !tab.addIP(b, n.IP) {
		return
	}
	var removed *Node
	b.replacements, removed = pushNode(b.replacements, n, maxReplacements)
	if removed != nil {
		tab.removeIP(b, removed.IP)
	}
}

// replace removes n from the replacement list and replaces 'last' with it if it is the
// last entry in the bucket. If 'last' isn't the last entry, it has either been replaced
// with someone else or became active.
func (tab *Table) replace(b *bucket, last *Node) *Node {
	if len(b.entries) == 0 || b.entries[len(b.entries)-1].ID != last.ID {
		// Entry has moved, don't replace it.
		return nil
	}
	// Still the last entry.
	if len(b.replacements) == 0 {
		tab.deleteInBucket(b, last)
		return nil
	}
	r := b.replacements[tab.rand.Intn(len(b.replacements))]
	b.replacements = deleteNode(b.replacements, r)
	b.entries[len(b.entries)-1] = r
	tab.removeIP(b, last.IP)
	return r
}

// bump moves the given node to the front of the bucket entry list
// if it is contained in that list.
func (b *bucket) bump(n *Node) bool {
	for i := range b.entries {
		if b.entries[i].ID == n.ID {
			// move it to the front
			copy(b.entries[1:], b.entries[:i])
			b.entries[0] = n
			return true
		}
	}
	return false
}

// bumpOrAdd moves n to the front of the bucket entry list or adds it if the list isn't
// full. The return value is true if n is in the bucket.
func (tab *Table) bumpOrAdd(b *bucket, n *Node) bool {
	if b.bump(n) {
		return true
	}
	if len(b.entries) >= bucketSize || !tab.addIP(b, n.IP) {
		return false
	}
	b.entries, _ = pushNode(b.entries, n, bucketSize)
	b.replacements = deleteNode(b.replacements, n)
	n.addedAt = time.Now()
	if tab.nodeAddedHook != nil {
		tab.nodeAddedHook(n)
	}
	return true
}

func (tab *Table) deleteInBucket(b *bucket, n *Node) {
	b.entries = deleteNode(b.entries, n)
	tab.removeIP(b, n.IP)
}

// pushNode adds n to the front of list, keeping at most max items.
func pushNode(list []*Node, n *Node, max int) ([]*Node, *Node) {
	if len(list) < max {
		list = append(list, nil)
	}
	removed := list[len(list)-1]
	copy(list[1:], list)
	list[0] = n
	return list, removed
}

// deleteNode removes n from list.
func deleteNode(list []*Node, n *Node) []*Node {
	for i := range list {
		if list[i].ID == n.ID {
			return append(list[:i], list[i+1:]...)
		}
	}
	return list
}

// nodesByDistance is a list of nodes, ordered by
// distance to target.
type nodesByDistance struct {
	entries []*Node
	target  common.Hash
}

// push adds the given node to the list, keeping the total size below maxElems.
func (h *nodesByDistance) push(n *Node, maxElems int) {
	ix := sort.Search(len(h.entries), func(i int) bool {
		return distcmp(h.target, h.entries[i].sha, n.sha) > 0
	})
	if len(h.entries) < maxElems {
		h.entries = append(h.entries, n)
	}
	if ix == len(h.entries) {
		// farther away than all nodes we already have.
		// if there was room for it, the node is now the last element.
	} else {
		// slide existing entries down to make room
		// this will overwrite the entry we just appended.
		copy(h.entries[ix+1:], h.entries[ix:])
		h.entries[ix] = n
	}
}<|MERGE_RESOLUTION|>--- conflicted
+++ resolved
@@ -53,17 +53,6 @@
 	bucketIPLimit, bucketSubnet = 2, 24 // at most 2 addresses from the same /24
 	tableIPLimit, tableSubnet   = 10, 24
 
-<<<<<<< HEAD
-	maxBondingPingPongs = 16 // Limit on the number of concurrent ping/pong interactions
-	maxFindnodeFailures = 5  // Nodes exceeding this limit are dropped
-
-	refreshInterval    = 30 * time.Minute
-	revalidateInterval = 10 * time.Second
-	copyNodesInterval  = 30 * time.Second
-	seedMinTableTime   = 5 * time.Minute
-	seedCount          = 30
-	seedMaxAge         = 5 * 24 * time.Hour
-=======
 	maxFindnodeFailures = 5 // Nodes exceeding this limit are dropped
 	refreshInterval     = 30 * time.Minute
 	revalidateInterval  = 10 * time.Second
@@ -71,7 +60,6 @@
 	seedMinTableTime    = 5 * time.Minute
 	seedCount           = 30
 	seedMaxAge          = 5 * 24 * time.Hour
->>>>>>> 37685930
 )
 
 type Table struct {
@@ -126,12 +114,6 @@
 		closed:     make(chan struct{}),
 		rand:       mrand.New(mrand.NewSource(0)),
 		ips:        netutil.DistinctNetSet{Subnet: tableSubnet, Limit: tableIPLimit},
-<<<<<<< HEAD
-	}
-	if err := tab.setFallbackNodes(bootnodes); err != nil {
-		return nil, err
-=======
->>>>>>> 37685930
 	}
 	if err := tab.setFallbackNodes(bootnodes); err != nil {
 		return nil, err
@@ -142,11 +124,7 @@
 		}
 	}
 	tab.seedRand()
-<<<<<<< HEAD
-	tab.loadSeedNodes(false)
-=======
 	tab.loadSeedNodes()
->>>>>>> 37685930
 	// Start the background expiration goroutine after loading seeds so that the search for
 	// seed nodes also considers older nodes that would otherwise be removed by the
 	// expiration.
@@ -318,26 +296,7 @@
 			if !asked[n.ID] {
 				asked[n.ID] = true
 				pendingQueries++
-<<<<<<< HEAD
-				go func() {
-					// Find potential neighbors to bond with
-					r, err := tab.net.findnode(n.ID, n.addr(), targetID)
-					if err != nil {
-						// Bump the failure counter to detect and evacuate non-bonded entries
-						fails := tab.db.findFails(n.ID) + 1
-						tab.db.updateFindFails(n.ID, fails)
-						log.Trace("Bumping findnode failure counter", "id", n.ID, "failcount", fails)
-
-						if fails >= maxFindnodeFailures {
-							log.Trace("Too many findnode failures, dropping", "id", n.ID, "failcount", fails)
-							tab.delete(n)
-						}
-					}
-					reply <- tab.bondall(r)
-				}()
-=======
 				go tab.findnode(n, targetID, reply)
->>>>>>> 37685930
 			}
 		}
 		if pendingQueries == 0 {
@@ -431,11 +390,7 @@
 		case <-revalidateDone:
 			revalidate.Reset(tab.nextRevalidateTime())
 		case <-copyNodes.C:
-<<<<<<< HEAD
-			go tab.copyBondedNodes()
-=======
 			go tab.copyLiveNodes()
->>>>>>> 37685930
 		case <-tab.closeReq:
 			break loop
 		}
@@ -463,11 +418,7 @@
 	// Load nodes from the database and insert
 	// them. This should yield a few previously seen nodes that are
 	// (hopefully) still alive.
-<<<<<<< HEAD
-	tab.loadSeedNodes(true)
-=======
 	tab.loadSeedNodes()
->>>>>>> 37685930
 
 	// Run self lookup to discover new neighbor nodes.
 	tab.lookup(tab.self.ID, false)
@@ -485,24 +436,12 @@
 	}
 }
 
-<<<<<<< HEAD
-func (tab *Table) loadSeedNodes(bond bool) {
-	seeds := tab.db.querySeeds(seedCount, seedMaxAge)
-	seeds = append(seeds, tab.nursery...)
-	if bond {
-		seeds = tab.bondall(seeds)
-	}
-	for i := range seeds {
-		seed := seeds[i]
-		age := log.Lazy{Fn: func() interface{} { return time.Since(tab.db.bondTime(seed.ID)) }}
-=======
 func (tab *Table) loadSeedNodes() {
 	seeds := tab.db.querySeeds(seedCount, seedMaxAge)
 	seeds = append(seeds, tab.nursery...)
 	for i := range seeds {
 		seed := seeds[i]
 		age := log.Lazy{Fn: func() interface{} { return time.Since(tab.db.lastPongReceived(seed.ID)) }}
->>>>>>> 37685930
 		log.Debug("Found seed node in database", "id", seed.ID, "addr", seed.addr(), "age", age)
 		tab.add(seed)
 	}
@@ -520,37 +459,23 @@
 	}
 
 	// Ping the selected node and wait for a pong.
-<<<<<<< HEAD
-	err := tab.ping(last.ID, last.addr())
-=======
 	err := tab.net.ping(last.ID, last.addr())
->>>>>>> 37685930
 
 	tab.mutex.Lock()
 	defer tab.mutex.Unlock()
 	b := tab.buckets[bi]
 	if err == nil {
 		// The node responded, move it to the front.
-<<<<<<< HEAD
-		log.Debug("Revalidated node", "b", bi, "id", last.ID)
-=======
 		log.Trace("Revalidated node", "b", bi, "id", last.ID)
->>>>>>> 37685930
 		b.bump(last)
 		return
 	}
 	// No reply received, pick a replacement or delete the node if there aren't
 	// any replacements.
 	if r := tab.replace(b, last); r != nil {
-<<<<<<< HEAD
-		log.Debug("Replaced dead node", "b", bi, "id", last.ID, "ip", last.IP, "r", r.ID, "rip", r.IP)
-	} else {
-		log.Debug("Removed dead node", "b", bi, "id", last.ID, "ip", last.IP)
-=======
 		log.Trace("Replaced dead node", "b", bi, "id", last.ID, "ip", last.IP, "r", r.ID, "rip", r.IP)
 	} else {
 		log.Trace("Removed dead node", "b", bi, "id", last.ID, "ip", last.IP)
->>>>>>> 37685930
 	}
 }
 
@@ -576,15 +501,9 @@
 	return time.Duration(tab.rand.Int63n(int64(revalidateInterval)))
 }
 
-<<<<<<< HEAD
-// copyBondedNodes adds nodes from the table to the database if they have been in the table
-// longer then minTableTime.
-func (tab *Table) copyBondedNodes() {
-=======
 // copyLiveNodes adds nodes from the table to the database if they have been in the table
 // longer then minTableTime.
 func (tab *Table) copyLiveNodes() {
->>>>>>> 37685930
 	tab.mutex.Lock()
 	defer tab.mutex.Unlock()
 
@@ -620,28 +539,11 @@
 	return n
 }
 
-<<<<<<< HEAD
-// bondall bonds with all given nodes concurrently and returns
-// those nodes for which bonding has probably succeeded.
-func (tab *Table) bondall(nodes []*Node) (result []*Node) {
-	rc := make(chan *Node, len(nodes))
-	for i := range nodes {
-		go func(n *Node) {
-			nn, _ := tab.bond(false, n.ID, n.addr(), n.TCP)
-			rc <- nn
-		}(nodes[i])
-	}
-	for range nodes {
-		if n := <-rc; n != nil {
-			result = append(result, n)
-		}
-=======
 // bucket returns the bucket for the given node ID hash.
 func (tab *Table) bucket(sha common.Hash) *bucket {
 	d := logdist(tab.self.sha, sha)
 	if d <= bucketMinDistance {
 		return tab.buckets[0]
->>>>>>> 37685930
 	}
 	return tab.buckets[d-bucketMinDistance-1]
 }
@@ -650,124 +552,16 @@
 // available, adding the node succeeds immediately. Otherwise, the node is added if the
 // least recently active node in the bucket does not respond to a ping packet.
 //
-<<<<<<< HEAD
-// bond is meant to operate idempotently in that bonding with a remote
-// node which still remembers a previously established bond will work.
-// The remote node will simply not send a ping back, causing waitping
-// to time out.
-//
-// If pinged is true, the remote node has just pinged us and one half
-// of the process can be skipped.
-func (tab *Table) bond(pinged bool, id NodeID, addr *net.UDPAddr, tcpPort uint16) (*Node, error) {
-	if id == tab.self.ID {
-		return nil, errors.New("is self")
-	}
-	if pinged && !tab.isInitDone() {
-		return nil, errors.New("still initializing")
-	}
-	// Start bonding if we haven't seen this node for a while or if it failed findnode too often.
-	node, fails := tab.db.node(id), tab.db.findFails(id)
-	age := time.Since(tab.db.bondTime(id))
-	var result error
-	if fails > 0 || age > nodeDBNodeExpiration {
-		log.Trace("Starting bonding ping/pong", "id", id, "known", node != nil, "failcount", fails, "age", age)
-
-		tab.bondmu.Lock()
-		w := tab.bonding[id]
-		if w != nil {
-			// Wait for an existing bonding process to complete.
-			tab.bondmu.Unlock()
-			<-w.done
-		} else {
-			// Register a new bonding process.
-			w = &bondproc{done: make(chan struct{})}
-			tab.bonding[id] = w
-			tab.bondmu.Unlock()
-			// Do the ping/pong. The result goes into w.
-			tab.pingpong(w, pinged, id, addr, tcpPort)
-			// Unregister the process after it's done.
-			tab.bondmu.Lock()
-			delete(tab.bonding, id)
-			tab.bondmu.Unlock()
-		}
-		// Retrieve the bonding results
-		result = w.err
-		if result == nil {
-			node = w.n
-		}
-	}
-	// Add the node to the table even if the bonding ping/pong
-	// fails. It will be relaced quickly if it continues to be
-	// unresponsive.
-	if node != nil {
-		tab.add(node)
-		tab.db.updateFindFails(id, 0)
-	}
-	return node, result
-}
-
-func (tab *Table) pingpong(w *bondproc, pinged bool, id NodeID, addr *net.UDPAddr, tcpPort uint16) {
-	// Request a bonding slot to limit network usage
-	<-tab.bondslots
-	defer func() { tab.bondslots <- struct{}{} }()
-
-	// Ping the remote side and wait for a pong.
-	if w.err = tab.ping(id, addr); w.err != nil {
-		close(w.done)
-		return
-	}
-	if !pinged {
-		// Give the remote node a chance to ping us before we start
-		// sending findnode requests. If they still remember us,
-		// waitping will simply time out.
-		tab.net.waitping(id)
-	}
-	// Bonding succeeded, update the node database.
-	w.n = NewNode(id, addr.IP, uint16(addr.Port), tcpPort)
-	close(w.done)
-}
-=======
 // The caller must not hold tab.mutex.
 func (tab *Table) add(n *Node) {
 	tab.mutex.Lock()
 	defer tab.mutex.Unlock()
->>>>>>> 37685930
 
 	b := tab.bucket(n.sha)
 	if !tab.bumpOrAdd(b, n) {
 		// Node is not in table. Add it to the replacement list.
 		tab.addReplacement(b, n)
 	}
-<<<<<<< HEAD
-	tab.db.updateBondTime(id, time.Now())
-	return nil
-}
-
-// bucket returns the bucket for the given node ID hash.
-func (tab *Table) bucket(sha common.Hash) *bucket {
-	d := logdist(tab.self.sha, sha)
-	if d <= bucketMinDistance {
-		return tab.buckets[0]
-	}
-	return tab.buckets[d-bucketMinDistance-1]
-}
-
-// add attempts to add the given node its corresponding bucket. If the
-// bucket has space available, adding the node succeeds immediately.
-// Otherwise, the node is added if the least recently active node in
-// the bucket does not respond to a ping packet.
-//
-// The caller must not hold tab.mutex.
-func (tab *Table) add(new *Node) {
-	tab.mutex.Lock()
-	defer tab.mutex.Unlock()
-
-	b := tab.bucket(new.sha)
-	if !tab.bumpOrAdd(b, new) {
-		// Node is not in table. Add it to the replacement list.
-		tab.addReplacement(b, new)
-	}
-=======
 }
 
 // addThroughPing adds the given node to the table. Compared to plain
@@ -781,7 +575,6 @@
 		return
 	}
 	tab.add(n)
->>>>>>> 37685930
 }
 
 // stuff adds nodes the table to the end of their corresponding bucket
