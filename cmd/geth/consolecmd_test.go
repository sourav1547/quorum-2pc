--- conflicted
+++ resolved
@@ -32,13 +32,8 @@
 )
 
 const (
-<<<<<<< HEAD
 	ipcAPIs  = "admin:1.0 debug:1.0 eth:1.0 istanbul:1.0 miner:1.0 net:1.0 personal:1.0 quorumPermission:1.0 rpc:1.0 shh:1.0 txpool:1.0 web3:1.0"
-	httpAPIs = "eth:1.0 net:1.0 rpc:1.0 web3:1.0"
-=======
-	ipcAPIs  = "admin:1.0 debug:1.0 eth:1.0 istanbul:1.0 miner:1.0 net:1.0 personal:1.0 rpc:1.0 shh:1.0 txpool:1.0 web3:1.0"
 	httpAPIs = "admin:1.0 eth:1.0 net:1.0 rpc:1.0 web3:1.0"
->>>>>>> baa7efcf
 	nodeKey  = "b68c0338aa4b266bf38ebe84c6199ae9fac8b29f32998b3ed2fbeafebe8d65c9"
 )
 
