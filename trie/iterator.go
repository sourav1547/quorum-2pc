// Copyright 2014 The go-ethereum Authors
// This file is part of the go-ethereum library.
//
// The go-ethereum library is free software: you can redistribute it and/or modify
// it under the terms of the GNU Lesser General Public License as published by
// the Free Software Foundation, either version 3 of the License, or
// (at your option) any later version.
//
// The go-ethereum library is distributed in the hope that it will be useful,
// but WITHOUT ANY WARRANTY; without even the implied warranty of
// MERCHANTABILITY or FITNESS FOR A PARTICULAR PURPOSE. See the
// GNU Lesser General Public License for more details.
//
// You should have received a copy of the GNU Lesser General Public License
// along with the go-ethereum library. If not, see <http://www.gnu.org/licenses/>.

package trie

import (
	"bytes"
	"container/heap"
	"errors"

	"github.com/ethereum/go-ethereum/common"
<<<<<<< HEAD
=======
	"github.com/ethereum/go-ethereum/rlp"
>>>>>>> 37685930
)

// Iterator is a key-value trie iterator that traverses a Trie.
type Iterator struct {
	nodeIt NodeIterator

	Key   []byte // Current data key on which the iterator is positioned on
	Value []byte // Current data value on which the iterator is positioned on
	Err   error
}

// NewIterator creates a new key-value iterator from a node iterator
func NewIterator(it NodeIterator) *Iterator {
	return &Iterator{
		nodeIt: it,
	}
}

// Next moves the iterator forward one key-value entry.
func (it *Iterator) Next() bool {
	for it.nodeIt.Next(true) {
		if it.nodeIt.Leaf() {
			it.Key = it.nodeIt.LeafKey()
			it.Value = it.nodeIt.LeafBlob()
			return true
		}
	}
	it.Key = nil
	it.Value = nil
	it.Err = it.nodeIt.Error()
	return false
}

<<<<<<< HEAD
=======
// Prove generates the Merkle proof for the leaf node the iterator is currently
// positioned on.
func (it *Iterator) Prove() [][]byte {
	return it.nodeIt.LeafProof()
}

>>>>>>> 37685930
// NodeIterator is an iterator to traverse the trie pre-order.
type NodeIterator interface {
	// Next moves the iterator to the next node. If the parameter is false, any child
	// nodes will be skipped.
	Next(bool) bool
<<<<<<< HEAD
=======

>>>>>>> 37685930
	// Error returns the error status of the iterator.
	Error() error

	// Hash returns the hash of the current node.
	Hash() common.Hash
<<<<<<< HEAD
	// Parent returns the hash of the parent of the current node. The hash may be the one
	// grandparent if the immediate parent is an internal node with no hash.
	Parent() common.Hash
=======

	// Parent returns the hash of the parent of the current node. The hash may be the one
	// grandparent if the immediate parent is an internal node with no hash.
	Parent() common.Hash

>>>>>>> 37685930
	// Path returns the hex-encoded path to the current node.
	// Callers must not retain references to the return value after calling Next.
	// For leaf nodes, the last element of the path is the 'terminator symbol' 0x10.
	Path() []byte

	// Leaf returns true iff the current node is a leaf node.
<<<<<<< HEAD
	// LeafBlob, LeafKey return the contents and key of the leaf node. These
	// method panic if the iterator is not positioned at a leaf.
	// Callers must not retain references to their return value after calling Next
	Leaf() bool
	LeafBlob() []byte
	LeafKey() []byte
=======
	Leaf() bool

	// LeafKey returns the key of the leaf. The method panics if the iterator is not
	// positioned at a leaf. Callers must not retain references to the value after
	// calling Next.
	LeafKey() []byte

	// LeafBlob returns the content of the leaf. The method panics if the iterator
	// is not positioned at a leaf. Callers must not retain references to the value
	// after calling Next.
	LeafBlob() []byte

	// LeafProof returns the Merkle proof of the leaf. The method panics if the
	// iterator is not positioned at a leaf. Callers must not retain references
	// to the value after calling Next.
	LeafProof() [][]byte
>>>>>>> 37685930
}

// nodeIteratorState represents the iteration state at one particular node of the
// trie, which can be resumed at a later invocation.
type nodeIteratorState struct {
	hash    common.Hash // Hash of the node being iterated (nil if not standalone)
	node    node        // Trie node being iterated
	parent  common.Hash // Hash of the first full ancestor node (nil if current is the root)
	index   int         // Child to be processed next
	pathlen int         // Length of the path to this node
}

type nodeIterator struct {
	trie  *Trie                // Trie being iterated
	stack []*nodeIteratorState // Hierarchy of trie nodes persisting the iteration state
	path  []byte               // Path to the current node
	err   error                // Failure set in case of an internal error in the iterator
}
<<<<<<< HEAD

// iteratorEnd is stored in nodeIterator.err when iteration is done.
var iteratorEnd = errors.New("end of iteration")

// seekError is stored in nodeIterator.err if the initial seek has failed.
type seekError struct {
	key []byte
	err error
}

func (e seekError) Error() string {
	return "seek error: " + e.err.Error()
}

func newNodeIterator(trie *Trie, start []byte) NodeIterator {
	if trie.Hash() == emptyState {
		return new(nodeIterator)
	}
	it := &nodeIterator{trie: trie}
	it.err = it.seek(start)
	return it
}

func (it *nodeIterator) Hash() common.Hash {
	if len(it.stack) == 0 {
		return common.Hash{}
	}
	return it.stack[len(it.stack)-1].hash
}

func (it *nodeIterator) Parent() common.Hash {
	if len(it.stack) == 0 {
		return common.Hash{}
	}
	return it.stack[len(it.stack)-1].parent
}

func (it *nodeIterator) Leaf() bool {
	return hasTerm(it.path)
}

func (it *nodeIterator) LeafBlob() []byte {
	if len(it.stack) > 0 {
		if node, ok := it.stack[len(it.stack)-1].node.(valueNode); ok {
			return []byte(node)
		}
	}
	panic("not at leaf")
}

func (it *nodeIterator) LeafKey() []byte {
	if len(it.stack) > 0 {
		if _, ok := it.stack[len(it.stack)-1].node.(valueNode); ok {
			return hexToKeybytes(it.path)
		}
	}
	panic("not at leaf")
}

func (it *nodeIterator) Path() []byte {
	return it.path
}

func (it *nodeIterator) Error() error {
	if it.err == iteratorEnd {
		return nil
	}
=======

// errIteratorEnd is stored in nodeIterator.err when iteration is done.
var errIteratorEnd = errors.New("end of iteration")

// seekError is stored in nodeIterator.err if the initial seek has failed.
type seekError struct {
	key []byte
	err error
}

func (e seekError) Error() string {
	return "seek error: " + e.err.Error()
}

func newNodeIterator(trie *Trie, start []byte) NodeIterator {
	if trie.Hash() == emptyState {
		return new(nodeIterator)
	}
	it := &nodeIterator{trie: trie}
	it.err = it.seek(start)
	return it
}

func (it *nodeIterator) Hash() common.Hash {
	if len(it.stack) == 0 {
		return common.Hash{}
	}
	return it.stack[len(it.stack)-1].hash
}

func (it *nodeIterator) Parent() common.Hash {
	if len(it.stack) == 0 {
		return common.Hash{}
	}
	return it.stack[len(it.stack)-1].parent
}

func (it *nodeIterator) Leaf() bool {
	return hasTerm(it.path)
}

func (it *nodeIterator) LeafKey() []byte {
	if len(it.stack) > 0 {
		if _, ok := it.stack[len(it.stack)-1].node.(valueNode); ok {
			return hexToKeybytes(it.path)
		}
	}
	panic("not at leaf")
}

func (it *nodeIterator) LeafBlob() []byte {
	if len(it.stack) > 0 {
		if node, ok := it.stack[len(it.stack)-1].node.(valueNode); ok {
			return []byte(node)
		}
	}
	panic("not at leaf")
}

func (it *nodeIterator) LeafProof() [][]byte {
	if len(it.stack) > 0 {
		if _, ok := it.stack[len(it.stack)-1].node.(valueNode); ok {
			hasher := newHasher(0, 0, nil)
			proofs := make([][]byte, 0, len(it.stack))

			for i, item := range it.stack[:len(it.stack)-1] {
				// Gather nodes that end up as hash nodes (or the root)
				node, _, _ := hasher.hashChildren(item.node, nil)
				hashed, _ := hasher.store(node, nil, false)
				if _, ok := hashed.(hashNode); ok || i == 0 {
					enc, _ := rlp.EncodeToBytes(node)
					proofs = append(proofs, enc)
				}
			}
			return proofs
		}
	}
	panic("not at leaf")
}

func (it *nodeIterator) Path() []byte {
	return it.path
}

func (it *nodeIterator) Error() error {
	if it.err == errIteratorEnd {
		return nil
	}
>>>>>>> 37685930
	if seek, ok := it.err.(seekError); ok {
		return seek.err
	}
	return it.err
}

// Next moves the iterator to the next node, returning whether there are any
// further nodes. In case of an internal error this method returns false and
// sets the Error field to the encountered failure. If `descend` is false,
// skips iterating over any subnodes of the current node.
func (it *nodeIterator) Next(descend bool) bool {
<<<<<<< HEAD
	if it.err == iteratorEnd {
=======
	if it.err == errIteratorEnd {
>>>>>>> 37685930
		return false
	}
	if seek, ok := it.err.(seekError); ok {
		if it.err = it.seek(seek.key); it.err != nil {
			return false
		}
	}
	// Otherwise step forward with the iterator and report any errors.
	state, parentIndex, path, err := it.peek(descend)
	it.err = err
	if it.err != nil {
		return false
	}
	it.push(state, parentIndex, path)
	return true
}

func (it *nodeIterator) seek(prefix []byte) error {
	// The path we're looking for is the hex encoded key without terminator.
	key := keybytesToHex(prefix)
	key = key[:len(key)-1]
	// Move forward until we're just before the closest match to key.
	for {
		state, parentIndex, path, err := it.peek(bytes.HasPrefix(key, it.path))
<<<<<<< HEAD
		if err == iteratorEnd {
			return iteratorEnd
=======
		if err == errIteratorEnd {
			return errIteratorEnd
>>>>>>> 37685930
		} else if err != nil {
			return seekError{prefix, err}
		} else if bytes.Compare(path, key) >= 0 {
			return nil
		}
		it.push(state, parentIndex, path)
	}
}

// peek creates the next state of the iterator.
func (it *nodeIterator) peek(descend bool) (*nodeIteratorState, *int, []byte, error) {
	if len(it.stack) == 0 {
		// Initialize the iterator if we've just started.
		root := it.trie.Hash()
		state := &nodeIteratorState{node: it.trie.root, index: -1}
		if root != emptyRoot {
			state.hash = root
		}
		err := state.resolve(it.trie, nil)
		return state, nil, nil, err
	}
	if !descend {
		// If we're skipping children, pop the current node first
		it.pop()
	}

	// Continue iteration to the next child
	for len(it.stack) > 0 {
		parent := it.stack[len(it.stack)-1]
		ancestor := parent.hash
		if (ancestor == common.Hash{}) {
			ancestor = parent.parent
		}
		state, path, ok := it.nextChild(parent, ancestor)
		if ok {
			if err := state.resolve(it.trie, path); err != nil {
				return parent, &parent.index, path, err
			}
			return state, &parent.index, path, nil
		}
		// No more child nodes, move back up.
		it.pop()
	}
<<<<<<< HEAD
	return nil, nil, nil, iteratorEnd
=======
	return nil, nil, nil, errIteratorEnd
>>>>>>> 37685930
}

func (st *nodeIteratorState) resolve(tr *Trie, path []byte) error {
	if hash, ok := st.node.(hashNode); ok {
		resolved, err := tr.resolveHash(hash, path)
		if err != nil {
			return err
		}
		st.node = resolved
		st.hash = common.BytesToHash(hash)
	}
	return nil
}

func (it *nodeIterator) nextChild(parent *nodeIteratorState, ancestor common.Hash) (*nodeIteratorState, []byte, bool) {
	switch node := parent.node.(type) {
	case *fullNode:
		// Full node, move to the first non-nil child.
		for i := parent.index + 1; i < len(node.Children); i++ {
			child := node.Children[i]
			if child != nil {
				hash, _ := child.cache()
				state := &nodeIteratorState{
					hash:    common.BytesToHash(hash),
					node:    child,
					parent:  ancestor,
					index:   -1,
					pathlen: len(it.path),
				}
				path := append(it.path, byte(i))
				parent.index = i - 1
				return state, path, true
			}
		}
	case *shortNode:
		// Short node, return the pointer singleton child
		if parent.index < 0 {
			hash, _ := node.Val.cache()
			state := &nodeIteratorState{
				hash:    common.BytesToHash(hash),
				node:    node.Val,
				parent:  ancestor,
				index:   -1,
				pathlen: len(it.path),
			}
			path := append(it.path, node.Key...)
			return state, path, true
		}
	}
	return parent, it.path, false
}
<<<<<<< HEAD

func (it *nodeIterator) push(state *nodeIteratorState, parentIndex *int, path []byte) {
	it.path = path
	it.stack = append(it.stack, state)
	if parentIndex != nil {
		*parentIndex++
	}
}

func (it *nodeIterator) pop() {
	parent := it.stack[len(it.stack)-1]
	it.path = it.path[:parent.pathlen]
	it.stack = it.stack[:len(it.stack)-1]
}

func compareNodes(a, b NodeIterator) int {
	if cmp := bytes.Compare(a.Path(), b.Path()); cmp != 0 {
		return cmp
	}
	if a.Leaf() && !b.Leaf() {
		return -1
	} else if b.Leaf() && !a.Leaf() {
		return 1
	}
	if cmp := bytes.Compare(a.Hash().Bytes(), b.Hash().Bytes()); cmp != 0 {
		return cmp
	}
	if a.Leaf() && b.Leaf() {
		return bytes.Compare(a.LeafBlob(), b.LeafBlob())
	}
	return 0
}

type differenceIterator struct {
	a, b  NodeIterator // Nodes returned are those in b - a.
	eof   bool         // Indicates a has run out of elements
	count int          // Number of nodes scanned on either trie
}

// NewDifferenceIterator constructs a NodeIterator that iterates over elements in b that
// are not in a. Returns the iterator, and a pointer to an integer recording the number
// of nodes seen.
func NewDifferenceIterator(a, b NodeIterator) (NodeIterator, *int) {
	a.Next(true)
	it := &differenceIterator{
		a: a,
		b: b,
	}
	return it, &it.count
}

func (it *differenceIterator) Hash() common.Hash {
	return it.b.Hash()
}

func (it *differenceIterator) Parent() common.Hash {
	return it.b.Parent()
}

func (it *differenceIterator) Leaf() bool {
	return it.b.Leaf()
}

func (it *differenceIterator) LeafBlob() []byte {
	return it.b.LeafBlob()
}

func (it *differenceIterator) LeafKey() []byte {
	return it.b.LeafKey()
}

func (it *differenceIterator) Path() []byte {
	return it.b.Path()
}

=======

func (it *nodeIterator) push(state *nodeIteratorState, parentIndex *int, path []byte) {
	it.path = path
	it.stack = append(it.stack, state)
	if parentIndex != nil {
		*parentIndex++
	}
}

func (it *nodeIterator) pop() {
	parent := it.stack[len(it.stack)-1]
	it.path = it.path[:parent.pathlen]
	it.stack = it.stack[:len(it.stack)-1]
}

func compareNodes(a, b NodeIterator) int {
	if cmp := bytes.Compare(a.Path(), b.Path()); cmp != 0 {
		return cmp
	}
	if a.Leaf() && !b.Leaf() {
		return -1
	} else if b.Leaf() && !a.Leaf() {
		return 1
	}
	if cmp := bytes.Compare(a.Hash().Bytes(), b.Hash().Bytes()); cmp != 0 {
		return cmp
	}
	if a.Leaf() && b.Leaf() {
		return bytes.Compare(a.LeafBlob(), b.LeafBlob())
	}
	return 0
}

type differenceIterator struct {
	a, b  NodeIterator // Nodes returned are those in b - a.
	eof   bool         // Indicates a has run out of elements
	count int          // Number of nodes scanned on either trie
}

// NewDifferenceIterator constructs a NodeIterator that iterates over elements in b that
// are not in a. Returns the iterator, and a pointer to an integer recording the number
// of nodes seen.
func NewDifferenceIterator(a, b NodeIterator) (NodeIterator, *int) {
	a.Next(true)
	it := &differenceIterator{
		a: a,
		b: b,
	}
	return it, &it.count
}

func (it *differenceIterator) Hash() common.Hash {
	return it.b.Hash()
}

func (it *differenceIterator) Parent() common.Hash {
	return it.b.Parent()
}

func (it *differenceIterator) Leaf() bool {
	return it.b.Leaf()
}

func (it *differenceIterator) LeafKey() []byte {
	return it.b.LeafKey()
}

func (it *differenceIterator) LeafBlob() []byte {
	return it.b.LeafBlob()
}

func (it *differenceIterator) LeafProof() [][]byte {
	return it.b.LeafProof()
}

func (it *differenceIterator) Path() []byte {
	return it.b.Path()
}

>>>>>>> 37685930
func (it *differenceIterator) Next(bool) bool {
	// Invariants:
	// - We always advance at least one element in b.
	// - At the start of this function, a's path is lexically greater than b's.
	if !it.b.Next(true) {
		return false
	}
	it.count++

	if it.eof {
		// a has reached eof, so we just return all elements from b
		return true
	}

	for {
		switch compareNodes(it.a, it.b) {
		case -1:
			// b jumped past a; advance a
			if !it.a.Next(true) {
				it.eof = true
				return true
			}
			it.count++
		case 1:
			// b is before a
			return true
		case 0:
			// a and b are identical; skip this whole subtree if the nodes have hashes
			hasHash := it.a.Hash() == common.Hash{}
			if !it.b.Next(hasHash) {
				return false
			}
			it.count++
			if !it.a.Next(hasHash) {
				it.eof = true
				return true
			}
			it.count++
		}
	}
}

func (it *differenceIterator) Error() error {
	if err := it.a.Error(); err != nil {
		return err
	}
	return it.b.Error()
}

type nodeIteratorHeap []NodeIterator

func (h nodeIteratorHeap) Len() int            { return len(h) }
func (h nodeIteratorHeap) Less(i, j int) bool  { return compareNodes(h[i], h[j]) < 0 }
func (h nodeIteratorHeap) Swap(i, j int)       { h[i], h[j] = h[j], h[i] }
func (h *nodeIteratorHeap) Push(x interface{}) { *h = append(*h, x.(NodeIterator)) }
func (h *nodeIteratorHeap) Pop() interface{} {
	n := len(*h)
	x := (*h)[n-1]
	*h = (*h)[0 : n-1]
	return x
}

type unionIterator struct {
	items *nodeIteratorHeap // Nodes returned are the union of the ones in these iterators
	count int               // Number of nodes scanned across all tries
}

// NewUnionIterator constructs a NodeIterator that iterates over elements in the union
// of the provided NodeIterators. Returns the iterator, and a pointer to an integer
// recording the number of nodes visited.
func NewUnionIterator(iters []NodeIterator) (NodeIterator, *int) {
	h := make(nodeIteratorHeap, len(iters))
	copy(h, iters)
	heap.Init(&h)

	ui := &unionIterator{items: &h}
	return ui, &ui.count
}

func (it *unionIterator) Hash() common.Hash {
	return (*it.items)[0].Hash()
}

func (it *unionIterator) Parent() common.Hash {
	return (*it.items)[0].Parent()
}

func (it *unionIterator) Leaf() bool {
	return (*it.items)[0].Leaf()
}
<<<<<<< HEAD

func (it *unionIterator) LeafBlob() []byte {
	return (*it.items)[0].LeafBlob()
}
=======
>>>>>>> 37685930

func (it *unionIterator) LeafKey() []byte {
	return (*it.items)[0].LeafKey()
}

<<<<<<< HEAD
=======
func (it *unionIterator) LeafBlob() []byte {
	return (*it.items)[0].LeafBlob()
}

func (it *unionIterator) LeafProof() [][]byte {
	return (*it.items)[0].LeafProof()
}

>>>>>>> 37685930
func (it *unionIterator) Path() []byte {
	return (*it.items)[0].Path()
}

// Next returns the next node in the union of tries being iterated over.
//
// It does this by maintaining a heap of iterators, sorted by the iteration
// order of their next elements, with one entry for each source trie. Each
// time Next() is called, it takes the least element from the heap to return,
// advancing any other iterators that also point to that same element. These
// iterators are called with descend=false, since we know that any nodes under
// these nodes will also be duplicates, found in the currently selected iterator.
// Whenever an iterator is advanced, it is pushed back into the heap if it still
// has elements remaining.
//
// In the case that descend=false - eg, we're asked to ignore all subnodes of the
// current node - we also advance any iterators in the heap that have the current
// path as a prefix.
func (it *unionIterator) Next(descend bool) bool {
	if len(*it.items) == 0 {
		return false
	}

	// Get the next key from the union
	least := heap.Pop(it.items).(NodeIterator)

	// Skip over other nodes as long as they're identical, or, if we're not descending, as
	// long as they have the same prefix as the current node.
	for len(*it.items) > 0 && ((!descend && bytes.HasPrefix((*it.items)[0].Path(), least.Path())) || compareNodes(least, (*it.items)[0]) == 0) {
		skipped := heap.Pop(it.items).(NodeIterator)
		// Skip the whole subtree if the nodes have hashes; otherwise just skip this node
		if skipped.Next(skipped.Hash() == common.Hash{}) {
			it.count++
			// If there are more elements, push the iterator back on the heap
			heap.Push(it.items, skipped)
		}
	}
<<<<<<< HEAD

=======
>>>>>>> 37685930
	if least.Next(descend) {
		it.count++
		heap.Push(it.items, least)
	}
<<<<<<< HEAD

=======
>>>>>>> 37685930
	return len(*it.items) > 0
}

func (it *unionIterator) Error() error {
	for i := 0; i < len(*it.items); i++ {
		if err := (*it.items)[i].Error(); err != nil {
			return err
		}
	}
	return nil
}<|MERGE_RESOLUTION|>--- conflicted
+++ resolved
@@ -22,10 +22,7 @@
 	"errors"
 
 	"github.com/ethereum/go-ethereum/common"
-<<<<<<< HEAD
-=======
 	"github.com/ethereum/go-ethereum/rlp"
->>>>>>> 37685930
 )
 
 // Iterator is a key-value trie iterator that traverses a Trie.
@@ -59,54 +56,34 @@
 	return false
 }
 
-<<<<<<< HEAD
-=======
 // Prove generates the Merkle proof for the leaf node the iterator is currently
 // positioned on.
 func (it *Iterator) Prove() [][]byte {
 	return it.nodeIt.LeafProof()
 }
 
->>>>>>> 37685930
 // NodeIterator is an iterator to traverse the trie pre-order.
 type NodeIterator interface {
 	// Next moves the iterator to the next node. If the parameter is false, any child
 	// nodes will be skipped.
 	Next(bool) bool
-<<<<<<< HEAD
-=======
-
->>>>>>> 37685930
+
 	// Error returns the error status of the iterator.
 	Error() error
 
 	// Hash returns the hash of the current node.
 	Hash() common.Hash
-<<<<<<< HEAD
+
 	// Parent returns the hash of the parent of the current node. The hash may be the one
 	// grandparent if the immediate parent is an internal node with no hash.
 	Parent() common.Hash
-=======
-
-	// Parent returns the hash of the parent of the current node. The hash may be the one
-	// grandparent if the immediate parent is an internal node with no hash.
-	Parent() common.Hash
-
->>>>>>> 37685930
+
 	// Path returns the hex-encoded path to the current node.
 	// Callers must not retain references to the return value after calling Next.
 	// For leaf nodes, the last element of the path is the 'terminator symbol' 0x10.
 	Path() []byte
 
 	// Leaf returns true iff the current node is a leaf node.
-<<<<<<< HEAD
-	// LeafBlob, LeafKey return the contents and key of the leaf node. These
-	// method panic if the iterator is not positioned at a leaf.
-	// Callers must not retain references to their return value after calling Next
-	Leaf() bool
-	LeafBlob() []byte
-	LeafKey() []byte
-=======
 	Leaf() bool
 
 	// LeafKey returns the key of the leaf. The method panics if the iterator is not
@@ -123,7 +100,6 @@
 	// iterator is not positioned at a leaf. Callers must not retain references
 	// to the value after calling Next.
 	LeafProof() [][]byte
->>>>>>> 37685930
 }
 
 // nodeIteratorState represents the iteration state at one particular node of the
@@ -142,75 +118,6 @@
 	path  []byte               // Path to the current node
 	err   error                // Failure set in case of an internal error in the iterator
 }
-<<<<<<< HEAD
-
-// iteratorEnd is stored in nodeIterator.err when iteration is done.
-var iteratorEnd = errors.New("end of iteration")
-
-// seekError is stored in nodeIterator.err if the initial seek has failed.
-type seekError struct {
-	key []byte
-	err error
-}
-
-func (e seekError) Error() string {
-	return "seek error: " + e.err.Error()
-}
-
-func newNodeIterator(trie *Trie, start []byte) NodeIterator {
-	if trie.Hash() == emptyState {
-		return new(nodeIterator)
-	}
-	it := &nodeIterator{trie: trie}
-	it.err = it.seek(start)
-	return it
-}
-
-func (it *nodeIterator) Hash() common.Hash {
-	if len(it.stack) == 0 {
-		return common.Hash{}
-	}
-	return it.stack[len(it.stack)-1].hash
-}
-
-func (it *nodeIterator) Parent() common.Hash {
-	if len(it.stack) == 0 {
-		return common.Hash{}
-	}
-	return it.stack[len(it.stack)-1].parent
-}
-
-func (it *nodeIterator) Leaf() bool {
-	return hasTerm(it.path)
-}
-
-func (it *nodeIterator) LeafBlob() []byte {
-	if len(it.stack) > 0 {
-		if node, ok := it.stack[len(it.stack)-1].node.(valueNode); ok {
-			return []byte(node)
-		}
-	}
-	panic("not at leaf")
-}
-
-func (it *nodeIterator) LeafKey() []byte {
-	if len(it.stack) > 0 {
-		if _, ok := it.stack[len(it.stack)-1].node.(valueNode); ok {
-			return hexToKeybytes(it.path)
-		}
-	}
-	panic("not at leaf")
-}
-
-func (it *nodeIterator) Path() []byte {
-	return it.path
-}
-
-func (it *nodeIterator) Error() error {
-	if it.err == iteratorEnd {
-		return nil
-	}
-=======
 
 // errIteratorEnd is stored in nodeIterator.err when iteration is done.
 var errIteratorEnd = errors.New("end of iteration")
@@ -299,7 +206,6 @@
 	if it.err == errIteratorEnd {
 		return nil
 	}
->>>>>>> 37685930
 	if seek, ok := it.err.(seekError); ok {
 		return seek.err
 	}
@@ -311,11 +217,7 @@
 // sets the Error field to the encountered failure. If `descend` is false,
 // skips iterating over any subnodes of the current node.
 func (it *nodeIterator) Next(descend bool) bool {
-<<<<<<< HEAD
-	if it.err == iteratorEnd {
-=======
 	if it.err == errIteratorEnd {
->>>>>>> 37685930
 		return false
 	}
 	if seek, ok := it.err.(seekError); ok {
@@ -340,13 +242,8 @@
 	// Move forward until we're just before the closest match to key.
 	for {
 		state, parentIndex, path, err := it.peek(bytes.HasPrefix(key, it.path))
-<<<<<<< HEAD
-		if err == iteratorEnd {
-			return iteratorEnd
-=======
 		if err == errIteratorEnd {
 			return errIteratorEnd
->>>>>>> 37685930
 		} else if err != nil {
 			return seekError{prefix, err}
 		} else if bytes.Compare(path, key) >= 0 {
@@ -390,11 +287,7 @@
 		// No more child nodes, move back up.
 		it.pop()
 	}
-<<<<<<< HEAD
-	return nil, nil, nil, iteratorEnd
-=======
 	return nil, nil, nil, errIteratorEnd
->>>>>>> 37685930
 }
 
 func (st *nodeIteratorState) resolve(tr *Trie, path []byte) error {
@@ -446,7 +339,6 @@
 	}
 	return parent, it.path, false
 }
-<<<<<<< HEAD
 
 func (it *nodeIterator) push(state *nodeIteratorState, parentIndex *int, path []byte) {
 	it.path = path
@@ -510,99 +402,22 @@
 	return it.b.Leaf()
 }
 
+func (it *differenceIterator) LeafKey() []byte {
+	return it.b.LeafKey()
+}
+
 func (it *differenceIterator) LeafBlob() []byte {
 	return it.b.LeafBlob()
 }
 
-func (it *differenceIterator) LeafKey() []byte {
-	return it.b.LeafKey()
+func (it *differenceIterator) LeafProof() [][]byte {
+	return it.b.LeafProof()
 }
 
 func (it *differenceIterator) Path() []byte {
 	return it.b.Path()
 }
 
-=======
-
-func (it *nodeIterator) push(state *nodeIteratorState, parentIndex *int, path []byte) {
-	it.path = path
-	it.stack = append(it.stack, state)
-	if parentIndex != nil {
-		*parentIndex++
-	}
-}
-
-func (it *nodeIterator) pop() {
-	parent := it.stack[len(it.stack)-1]
-	it.path = it.path[:parent.pathlen]
-	it.stack = it.stack[:len(it.stack)-1]
-}
-
-func compareNodes(a, b NodeIterator) int {
-	if cmp := bytes.Compare(a.Path(), b.Path()); cmp != 0 {
-		return cmp
-	}
-	if a.Leaf() && !b.Leaf() {
-		return -1
-	} else if b.Leaf() && !a.Leaf() {
-		return 1
-	}
-	if cmp := bytes.Compare(a.Hash().Bytes(), b.Hash().Bytes()); cmp != 0 {
-		return cmp
-	}
-	if a.Leaf() && b.Leaf() {
-		return bytes.Compare(a.LeafBlob(), b.LeafBlob())
-	}
-	return 0
-}
-
-type differenceIterator struct {
-	a, b  NodeIterator // Nodes returned are those in b - a.
-	eof   bool         // Indicates a has run out of elements
-	count int          // Number of nodes scanned on either trie
-}
-
-// NewDifferenceIterator constructs a NodeIterator that iterates over elements in b that
-// are not in a. Returns the iterator, and a pointer to an integer recording the number
-// of nodes seen.
-func NewDifferenceIterator(a, b NodeIterator) (NodeIterator, *int) {
-	a.Next(true)
-	it := &differenceIterator{
-		a: a,
-		b: b,
-	}
-	return it, &it.count
-}
-
-func (it *differenceIterator) Hash() common.Hash {
-	return it.b.Hash()
-}
-
-func (it *differenceIterator) Parent() common.Hash {
-	return it.b.Parent()
-}
-
-func (it *differenceIterator) Leaf() bool {
-	return it.b.Leaf()
-}
-
-func (it *differenceIterator) LeafKey() []byte {
-	return it.b.LeafKey()
-}
-
-func (it *differenceIterator) LeafBlob() []byte {
-	return it.b.LeafBlob()
-}
-
-func (it *differenceIterator) LeafProof() [][]byte {
-	return it.b.LeafProof()
-}
-
-func (it *differenceIterator) Path() []byte {
-	return it.b.Path()
-}
-
->>>>>>> 37685930
 func (it *differenceIterator) Next(bool) bool {
 	// Invariants:
 	// - We always advance at least one element in b.
@@ -693,29 +508,19 @@
 func (it *unionIterator) Leaf() bool {
 	return (*it.items)[0].Leaf()
 }
-<<<<<<< HEAD
+
+func (it *unionIterator) LeafKey() []byte {
+	return (*it.items)[0].LeafKey()
+}
 
 func (it *unionIterator) LeafBlob() []byte {
 	return (*it.items)[0].LeafBlob()
 }
-=======
->>>>>>> 37685930
-
-func (it *unionIterator) LeafKey() []byte {
-	return (*it.items)[0].LeafKey()
-}
-
-<<<<<<< HEAD
-=======
-func (it *unionIterator) LeafBlob() []byte {
-	return (*it.items)[0].LeafBlob()
-}
 
 func (it *unionIterator) LeafProof() [][]byte {
 	return (*it.items)[0].LeafProof()
 }
 
->>>>>>> 37685930
 func (it *unionIterator) Path() []byte {
 	return (*it.items)[0].Path()
 }
@@ -753,18 +558,10 @@
 			heap.Push(it.items, skipped)
 		}
 	}
-<<<<<<< HEAD
-
-=======
->>>>>>> 37685930
 	if least.Next(descend) {
 		it.count++
 		heap.Push(it.items, least)
 	}
-<<<<<<< HEAD
-
-=======
->>>>>>> 37685930
 	return len(*it.items) > 0
 }
 
