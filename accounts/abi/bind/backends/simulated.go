--- conflicted
+++ resolved
@@ -103,11 +103,7 @@
 
 func (b *SimulatedBackend) rollback() {
 	blocks, _ := core.GenerateChain(b.config, b.blockchain.CurrentBlock(), ethash.NewFaker(), b.database, 1, func(int, *core.BlockGen) {})
-<<<<<<< HEAD
-	statedb, _, _ := b.blockchain.State()
-=======
-	statedb, _ := b.blockchain.State()
->>>>>>> 37685930
+	statedb, _ := b.blockchain.State()
 
 	b.pendingBlock = blocks[0]
 	b.pendingState, _ = state.New(b.pendingBlock.Root(), statedb.Database())
@@ -121,7 +117,7 @@
 	if blockNumber != nil && blockNumber.Cmp(b.blockchain.CurrentBlock().Number()) != 0 {
 		return nil, errBlockNumberUnsupported
 	}
-	statedb, _, _ := b.blockchain.State()
+	statedb, _ := b.blockchain.State()
 	return statedb.GetCode(contract), nil
 }
 
@@ -133,7 +129,7 @@
 	if blockNumber != nil && blockNumber.Cmp(b.blockchain.CurrentBlock().Number()) != 0 {
 		return nil, errBlockNumberUnsupported
 	}
-	statedb, _, _ := b.blockchain.State()
+	statedb, _ := b.blockchain.State()
 	return statedb.GetBalance(contract), nil
 }
 
@@ -145,7 +141,7 @@
 	if blockNumber != nil && blockNumber.Cmp(b.blockchain.CurrentBlock().Number()) != 0 {
 		return 0, errBlockNumberUnsupported
 	}
-	statedb, _, _ := b.blockchain.State()
+	statedb, _ := b.blockchain.State()
 	return statedb.GetNonce(contract), nil
 }
 
@@ -157,7 +153,7 @@
 	if blockNumber != nil && blockNumber.Cmp(b.blockchain.CurrentBlock().Number()) != 0 {
 		return nil, errBlockNumberUnsupported
 	}
-	statedb, _, _ := b.blockchain.State()
+	statedb, _ := b.blockchain.State()
 	val := statedb.GetState(contract, key)
 	return val[:], nil
 }
@@ -184,15 +180,11 @@
 	if blockNumber != nil && blockNumber.Cmp(b.blockchain.CurrentBlock().Number()) != 0 {
 		return nil, errBlockNumberUnsupported
 	}
-	state, _, err := b.blockchain.State()
+	state, err := b.blockchain.State()
 	if err != nil {
 		return nil, err
 	}
-<<<<<<< HEAD
-	rval, _, _, err := b.callContract(ctx, call, b.blockchain.CurrentBlock(), state, state)
-=======
 	rval, _, _, err := b.callContract(ctx, call, b.blockchain.CurrentBlock(), state)
->>>>>>> 37685930
 	return rval, err
 }
 
@@ -202,11 +194,7 @@
 	defer b.mu.Unlock()
 	defer b.pendingState.RevertToSnapshot(b.pendingState.Snapshot())
 
-<<<<<<< HEAD
-	rval, _, _, err := b.callContract(ctx, call, b.pendingBlock, b.pendingState, b.pendingState)
-=======
 	rval, _, _, err := b.callContract(ctx, call, b.pendingBlock, b.pendingState)
->>>>>>> 37685930
 	return rval, err
 }
 
@@ -249,11 +237,7 @@
 		call.Gas = gas
 
 		snapshot := b.pendingState.Snapshot()
-<<<<<<< HEAD
-		_, _, failed, err := b.callContract(ctx, call, b.pendingBlock, b.pendingState, b.pendingState)
-=======
 		_, _, failed, err := b.callContract(ctx, call, b.pendingBlock, b.pendingState)
->>>>>>> 37685930
 		b.pendingState.RevertToSnapshot(snapshot)
 
 		if err != nil || failed {
@@ -281,11 +265,7 @@
 
 // callContract implements common code between normal and pending contract calls.
 // state is modified during execution, make sure to copy it if necessary.
-<<<<<<< HEAD
-func (b *SimulatedBackend) callContract(ctx context.Context, call ethereum.CallMsg, block *types.Block, statedb, privateState *state.StateDB) ([]byte, uint64, bool, error) {
-=======
 func (b *SimulatedBackend) callContract(ctx context.Context, call ethereum.CallMsg, block *types.Block, statedb *state.StateDB) ([]byte, uint64, bool, error) {
->>>>>>> 37685930
 	// Ensure message is initialized properly.
 	if call.GasPrice == nil {
 		call.GasPrice = big.NewInt(1)
@@ -305,11 +285,7 @@
 	evmContext := core.NewEVMContext(msg, block.Header(), b.blockchain, nil)
 	// Create a new environment which holds all relevant information
 	// about the transaction and calling mechanisms.
-<<<<<<< HEAD
-	vmenv := vm.NewEVM(evmContext, statedb, privateState, b.config, vm.Config{})
-=======
 	vmenv := vm.NewEVM(evmContext, statedb, b.config, vm.Config{})
->>>>>>> 37685930
 	gaspool := new(core.GasPool).AddGas(math.MaxUint64)
 
 	return core.NewStateTransition(vmenv, msg, gaspool).TransitionDb()
@@ -336,11 +312,7 @@
 		}
 		block.AddTxWithChain(b.blockchain, tx)
 	})
-<<<<<<< HEAD
-	statedb, _, _ := b.blockchain.State()
-=======
-	statedb, _ := b.blockchain.State()
->>>>>>> 37685930
+	statedb, _ := b.blockchain.State()
 
 	b.pendingBlock = blocks[0]
 	b.pendingState, _ = state.New(b.pendingBlock.Root(), statedb.Database())
@@ -419,11 +391,7 @@
 		}
 		block.OffsetTime(int64(adjustment.Seconds()))
 	})
-<<<<<<< HEAD
-	statedb, _, _ := b.blockchain.State()
-=======
-	statedb, _ := b.blockchain.State()
->>>>>>> 37685930
+	statedb, _ := b.blockchain.State()
 
 	b.pendingBlock = blocks[0]
 	b.pendingState, _ = state.New(b.pendingBlock.Root(), statedb.Database())
@@ -486,11 +454,7 @@
 	return logs, nil
 }
 
-<<<<<<< HEAD
-func (fb *filterBackend) SubscribeTxPreEvent(ch chan<- core.TxPreEvent) event.Subscription {
-=======
 func (fb *filterBackend) SubscribeNewTxsEvent(ch chan<- core.NewTxsEvent) event.Subscription {
->>>>>>> 37685930
 	return event.NewSubscription(func(quit <-chan struct{}) error {
 		<-quit
 		return nil
